--- conflicted
+++ resolved
@@ -455,11 +455,8 @@
     whatsapp_title: str = ""
     whatsapp_body: str = ""
     whatsapp_template_name: str = ""
-<<<<<<< HEAD
+    whatsapp_template_category: str = ""
     example_values: list[str] = field(default_factory=list)
-=======
-    whatsapp_template_category: str = ""
->>>>>>> 49a79372
     variation_title: dict[str, str] = field(default_factory=dict)
     variation_body: str = ""
     messenger_title: str = ""
