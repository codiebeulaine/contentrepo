import json
from io import StringIO
from unittest import mock

import pytest
import responses
from django.contrib.auth.models import User
from django.contrib.contenttypes.models import ContentType
from django.core.exceptions import ValidationError
from django.core.management import call_command
from django.test import TestCase, override_settings
from requests import HTTPError
from wagtail.blocks import StructBlockValidationError
from wagtail.images import get_image_model
from wagtail.models import (
    Locale,  # type: ignore
    Page,
    Workflow,
    WorkflowState,
)
from wagtail.test.utils import WagtailPageTests

from home.models import (
    ContentPage,
    ContentPageIndex,
    GoToPageButton,
    HomePage,
    NextMessageButton,
    OrderedContentSet,
    PageView,
    SMSBlock,
    TemplateContentQuickReply,
    USSDBlock,
    WhatsappBlock,
    WhatsAppTemplate,
)

from .page_builder import PageBtn, PageBuilder, WABlk, WABody
from .utils import create_page, create_page_rating


def create_user():
    user = User.objects.create(username="testuser", email="testuser@example.com")
    return user


class MyPageTests(WagtailPageTests):
    def test_contentpage_structure(self):
        """
        A ContentPage can only be created under a ContentPageIndex or another ContentPage.
        A ContentIndexPage can only be created under the HomePage.
        """
        self.assertCanNotCreateAt(Page, ContentPage)
        self.assertCanNotCreateAt(HomePage, ContentPage)
        self.assertCanNotCreateAt(ContentPage, ContentPageIndex)
        self.assertCanNotCreateAt(Page, ContentPageIndex)


class ContentPageTests(TestCase):
    def test_page_and_revision_rating(self):
        page = create_page()

        self.assertEqual(page.page_rating, "(no ratings yet)")
        self.assertEqual(page.latest_revision_rating, "(no ratings yet)")

        create_page_rating(page)
        create_page_rating(page, False)
        create_page_rating(page)

        self.assertEqual(page.page_rating, "2/3 (66%)")
        self.assertEqual(page.latest_revision_rating, "2/3 (66%)")

        page.save_revision()
        create_page_rating(page)
        self.assertEqual(page.latest_revision_rating, "1/1 (100%)")

    def test_save_page_view(self):
        page = create_page()

        self.assertEqual(PageView.objects.count(), 0)

        page.save_page_view({"data__save": "this", "dont_save": "this"})

        self.assertEqual(PageView.objects.count(), 1)

        view = PageView.objects.last()
        self.assertEqual(view.page.id, page.id)
        self.assertEqual(view.revision.id, page.get_latest_revision().id)
        self.assertEqual(view.data, {"save": "this"})

    @mock.patch("home.models.create_whatsapp_template")
    def test_template_create_on_save_deactivated(self, mock_create_whatsapp_template):
        create_page(is_whatsapp_template=True)
        mock_create_whatsapp_template.assert_not_called()

    @override_settings(WHATSAPP_CREATE_TEMPLATES=True)
    @responses.activate
    def test_template_create_on_save(self):
        url = "http://whatsapp/graph/v14.0/27121231234/message_templates"
        responses.add(responses.POST, url, json={})

        page = create_page(is_whatsapp_template=True)

        request = responses.calls[0].request
        assert json.loads(request.body) == {
            "category": "UTILITY",
            "components": [{"text": "Test WhatsApp Message 1", "type": "BODY"}],
            "language": "en_US",
            "name": f"wa_title_{page.get_latest_revision().id}",
        }

    @override_settings(WHATSAPP_CREATE_TEMPLATES=True)
    @mock.patch("home.models.create_whatsapp_template")
    def test_template_create_with_buttons_on_save(self, mock_create_whatsapp_template):
        page = create_page(is_whatsapp_template=True, has_quick_replies=True)
        en = Locale.objects.get(language_code="en")
        mock_create_whatsapp_template.assert_called_with(
            f"wa_title_{page.get_latest_revision().id}",
            "Test WhatsApp Message 1",
            "UTILITY",
            en,
            ["button 1", "button 2"],
            None,
            [],
        )

    @override_settings(WHATSAPP_CREATE_TEMPLATES=True)
    @mock.patch("home.models.create_whatsapp_template")
    def test_template_create_with_example_values_on_save(
        self, mock_create_whatsapp_template
    ):
        page = create_page(is_whatsapp_template=True, add_example_values=True)
        en = Locale.objects.get(language_code="en")
        mock_create_whatsapp_template.assert_called_with(
            f"wa_title_{page.get_latest_revision().id}",
            "Test WhatsApp Message with two variables, {{1}} and {{2}}",
            "UTILITY",
            en,
            [],
            None,
            [],
        )

    @override_settings(WHATSAPP_CREATE_TEMPLATES=True)
    @mock.patch("home.models.create_whatsapp_template")
    def test_template_updated_on_change(self, mock_create_whatsapp_template):
        """
        If the content is changed, the template should be resubmitted with an updated
        template name
        """
        page = create_page(is_whatsapp_template=True, has_quick_replies=True)
        en = Locale.objects.get(language_code="en")
        mock_create_whatsapp_template.assert_called_once_with(
            f"wa_title_{page.get_latest_revision().pk}",
            "Test WhatsApp Message 1",
            "UTILITY",
            en,
            ["button 1", "button 2"],
            None,
            [],
        )

        mock_create_whatsapp_template.reset_mock()
        page.whatsapp_body.raw_data[0]["value"]["message"] = "Test WhatsApp Message 2"
        revision = page.save_revision()
        revision.publish()

        expected_title = f"wa_title_{page.get_latest_revision().pk}"
        mock_create_whatsapp_template.assert_called_once_with(
            expected_title,
            "Test WhatsApp Message 2",
            "UTILITY",
            en,
            ["button 1", "button 2"],
            None,
            [],
        )
        page.refresh_from_db()
        self.assertEqual(page.whatsapp_template_name, expected_title)
        self.assertEqual(revision.as_object().whatsapp_template_name, expected_title)

    @override_settings(WHATSAPP_CREATE_TEMPLATES=True)
    @mock.patch("home.models.create_whatsapp_template")
    def test_template_not_submitted_on_no_change(self, mock_create_whatsapp_template):
        """
        If the content is not changed, the template should not be resubmitted
        """
        page = create_page(is_whatsapp_template=True, has_quick_replies=True)
        page.get_latest_revision().publish()
        page.refresh_from_db()
        expected_template_name = f"wa_title_{page.get_latest_revision().pk}"
        en = Locale.objects.get(language_code="en")
        mock_create_whatsapp_template.assert_called_once_with(
            expected_template_name,
            "Test WhatsApp Message 1",
            "UTILITY",
            en,
            ["button 1", "button 2"],
            None,
            [],
        )

        mock_create_whatsapp_template.reset_mock()
        page.save_revision().publish()
        mock_create_whatsapp_template.assert_not_called()
        page.refresh_from_db()
        self.assertEqual(page.whatsapp_template_name, expected_template_name)

    @override_settings(WHATSAPP_CREATE_TEMPLATES=True)
    @mock.patch("home.models.create_whatsapp_template")
    def test_template_submitted_when_is_whatsapp_template_is_set(
        self, mock_create_whatsapp_template
    ):
        """
        If the is_whatsapp_template was not enabled on the content, but is changed,
        then it should submit, even if the content hasn't changed.
        """
        page = create_page(is_whatsapp_template=False, has_quick_replies=True)
        page.get_latest_revision().publish()
        page.refresh_from_db()
        mock_create_whatsapp_template.assert_not_called()

        page.is_whatsapp_template = True
        page.save_revision().publish()

        page.refresh_from_db()
        expected_template_name = f"wa_title_{page.get_latest_revision().pk}"
        self.assertEqual(page.whatsapp_template_name, expected_template_name)
        en = Locale.objects.get(language_code="en")
        mock_create_whatsapp_template.assert_called_once_with(
            expected_template_name,
            "Test WhatsApp Message 1",
            "UTILITY",
            en,
            ["button 1", "button 2"],
            None,
            [],
        )

    @override_settings(WHATSAPP_CREATE_TEMPLATES=True)
    @mock.patch("home.models.create_whatsapp_template")
    def test_template_submitted_with_no_whatsapp_previous_revision(
        self, mock_create_whatsapp_template
    ):
        """
        If the previous revision didn't have any whatsapp messages, it should still
        successfully submit a whatsapp template
        """
        home_page = HomePage.objects.first()
        main_menu = PageBuilder.build_cpi(home_page, "main-menu", "Main Menu")
        page = PageBuilder.build_cp(
            parent=main_menu,
            slug="ha-menu",
            title="HealthAlert menu",
            bodies=[],
        )
        wa_block = WABody("WA Title", [WABlk("Test WhatsApp Message 1")])
        wa_block.set_on(page)
        page.is_whatsapp_template = True
        page.save_revision()

        expected_template_name = f"wa_title_{page.get_latest_revision().pk}"
        en = Locale.objects.get(language_code="en")
        mock_create_whatsapp_template.assert_called_once_with(
            expected_template_name,
            "Test WhatsApp Message 1",
            "UTILITY",
            en,
            [],
            None,
            [],
        )

    @override_settings(WHATSAPP_CREATE_TEMPLATES=True)
    @mock.patch("home.models.create_whatsapp_template")
    def test_template_not_submitted_with_no_message(
        self, mock_create_whatsapp_template
    ):
        """
        If the page doesn't have any whatsapp messages, then it shouldn't be submitted
        """
        home_page = HomePage.objects.first()
        main_menu = PageBuilder.build_cpi(home_page, "main-menu", "Main Menu")

        PageBuilder.build_cp(
            parent=main_menu,
            slug="ha-menu",
            title="HealthAlert menu",
            bodies=[WABody("WA Title", [])],
            whatsapp_template_name="WA_Title_1",
        )

        mock_create_whatsapp_template.assert_not_called()

    @override_settings(WHATSAPP_CREATE_TEMPLATES=True)
    @mock.patch("home.models.create_whatsapp_template")
    def test_template_submitted_with_no_title(self, mock_create_whatsapp_template):
        """
        If the page is a WA template and how no title, then it shouldn't be submitted
        """

        with self.assertRaises(ValidationError):
            home_page = HomePage.objects.first()
            main_menu = PageBuilder.build_cpi(home_page, "main-menu", "Main Menu")

            PageBuilder.build_cp(
                parent=main_menu,
                slug="template-no-title",
                title="HealthAlert menu",
                bodies=[WABody("", [])],
                whatsapp_template_name="WA_Title_1",
            )

        mock_create_whatsapp_template.assert_not_called()

    def test_clean_text_valid_variables(self):
        """
        The message should accept variables if and only if they are numeric and ordered
        """
        home_page = HomePage.objects.first()
        main_menu = PageBuilder.build_cpi(home_page, "main-menu", "Main Menu")
        with self.assertRaises(ValidationError):
            PageBuilder.build_cp(
                parent=main_menu,
                slug="ha-menu",
                title="HealthAlert menu",
                bodies=[
                    WABody(
                        "WA Title",
                        [
                            WABlk(
                                "{{2}}{{1}} {{foo}} {{mismatch1} {mismatch2}}",
                            )
                        ],
                    )
                ],
                whatsapp_template_name="WA_Title_1",
            )

    @override_settings(WHATSAPP_CREATE_TEMPLATES=True)
    @mock.patch("home.models.create_whatsapp_template")
    def test_create_whatsapp_template_submit_no_error_message(
        self, mock_create_whatsapp_template
    ):
        """
        Should not return an error message if template was submitted successfully
        """
        page = create_page(is_whatsapp_template=True)
        page.get_latest_revision().publish()
        expected_template_name = f"wa_title_{page.get_latest_revision().pk}"
        en = Locale.objects.get(language_code="en")
        mock_create_whatsapp_template.assert_called_once_with(
            expected_template_name,
            "Test WhatsApp Message 1",
            "UTILITY",
            en,
            [],
            None,
            [],
        )

    @override_settings(WHATSAPP_CREATE_TEMPLATES=True)
    @mock.patch("home.models.create_whatsapp_template")
    def test_create_whatsapp_template_submit_return_error(
        self, mock_create_whatsapp_template
    ):
        """
        Test the error message on template submission failure
        If template submission fails user should get descriptive error instead of internal server error
        """
        mock_create_whatsapp_template.side_effect = HTTPError("Failed")

        with self.assertRaises(ValidationError) as e:
            create_page(is_whatsapp_template=True)

        self.assertRaises(ValidationError)
        self.assertEqual(e.exception.message, "Failed to submit template")

    def test_for_missing_migrations(self):
        output = StringIO()
        call_command("makemigrations", no_input=True, dry_run=True, stdout=output)
        self.assertEqual(
            output.getvalue().strip(),
            "No changes detected",
            "There are missing migrations:\n %s" % output.getvalue(),
        )

    def test_get_all_links(self):
        """
        ContentPage.get_all_links() should return two lists with all ContentPage and
        OrderedContentSet links.
        """
        home_page = HomePage.objects.first()
        main_menu = PageBuilder.build_cpi(home_page, "main-menu", "Main Menu")
        test_page = PageBuilder.build_cp(
            parent=main_menu, slug="page1", title="Page1", bodies=[]
        )
        page_with_links = PageBuilder.build_cp(
            parent=main_menu,
            slug="page2",
            title="Page2",
            bodies=[
                WABody(
                    "Page2",
                    [
                        WABlk(
                            "Page2 WA Body",
                            buttons=[PageBtn("Import Export", page=test_page)],
                        )
                    ],
                )
            ],
        )
        page_with_links = PageBuilder.link_related(page_with_links, [test_page])

        ocs = OrderedContentSet(name="Test set")
        ocs.pages.append(("pages", {"contentpage": test_page}))
        ocs.save()
        ocs.save_revision().publish()

        page_links, ocs_links = test_page.get_all_links()

        self.assertListEqual(
            [
                (
                    f"/admin/pages/{page_with_links.id}/edit/#tab-whatsapp",
                    "Page2 - WhatsApp: Go to button",
                ),
                (
                    f"/admin/pages/{page_with_links.id}/edit/#tab-promotional",
                    "Page2 - Related Page",
                ),
            ],
            page_links,
        )
        self.assertListEqual(
            [(f"/admin/snippets/home/orderedcontentset/edit/{ocs.id}/", "Test set")],
            ocs_links,
        )

    def test_get_all_links_no_links(self):
        """
        ContentPage.get_all_links() should return two empty lists if there are no links
        """
        home_page = HomePage.objects.first()
        main_menu = PageBuilder.build_cpi(home_page, "main-menu", "Main Menu")
        test_page = PageBuilder.build_cp(
            parent=main_menu, slug="page1", title="Page1", bodies=[]
        )

        page_links, ocs_links = test_page.get_all_links()

        self.assertListEqual([], page_links)
        self.assertListEqual([], ocs_links)

    @override_settings(WHATSAPP_CREATE_TEMPLATES=True)
    @mock.patch("home.models.create_whatsapp_template")
    @pytest.mark.xfail(
        reason="This fails because we can't get locale to create the page, "
        "these tests will be changed once whatsapp templates are separated."
    )
    def test_template_create_with_pt_language(self, mock_create_whatsapp_template):
        page = create_page(is_whatsapp_template=True)
        pt, _created = Locale.objects.get_or_create(language_code="pt")
        mock_create_whatsapp_template.assert_called_with(
            f"wa_title_{page.get_latest_revision().id}",
            "Test WhatsApp Message 1",
            "UTILITY",
            pt,
            [],
            None,
            [],
        )


class OrderedContentSetTests(TestCase):
    def test_get_gender_none(self):
        """
        Ordered Content Sets without a gender selected should return None
        """
        ordered_content_set = OrderedContentSet(name="Test Title")
        ordered_content_set.save()
        self.assertIsNone(ordered_content_set.get_gender())

    def test_get_gender(self):
        """
        Ordered Content Sets with a gender selected should return the appropriate gender
        """
        ordered_content_set = OrderedContentSet(name="Test Title")
        ordered_content_set.profile_fields.append(("gender", "female"))
        ordered_content_set.save()
        self.assertEqual(ordered_content_set.get_gender(), "female")

    def test_status_draft(self):
        """
        Draft Ordered Content Sets should return a draft status
        """
        ordered_content_set = OrderedContentSet(name="Test Title")
        ordered_content_set.profile_fields.append(("gender", "female"))
        ordered_content_set.save()
        ordered_content_set.unpublish()
        self.assertEqual(ordered_content_set.status(), "Draft")

    def test_status_live(self):
        """
        Live Ordered Content Sets should return a live status
        """
        ordered_content_set = OrderedContentSet(name="Test Title")
        ordered_content_set.profile_fields.append(("gender", "female"))
        ordered_content_set.save()
        self.assertEqual(ordered_content_set.status(), "Live")

    def test_status_live_plus_draft(self):
        """
        An Ordered Content Sets that is published and being drafted should return a live and draft status
        """
        ordered_content_set = OrderedContentSet(name="Test Title")
        ordered_content_set.save()
        ordered_content_set.profile_fields.append(("gender", "female"))
        ordered_content_set.save_revision()
        self.assertEqual(ordered_content_set.status(), "Live + Draft")

<<<<<<< HEAD
    def test_get_relationship(self):
        """
        Ordered Content Sets with a relationship selected should return the appropriate relationship
        """
        ordered_content_set = OrderedContentSet(name="Test Title")
        ordered_content_set.profile_fields.append(("relationship", "single"))
        ordered_content_set.save()
        self.assertEqual(ordered_content_set.get_relationship(), "single")

    def test_get_age(self):
        """
        Ordered Content Sets with an age selected should return the choosen age
        """
        ordered_content_set = OrderedContentSet(name="Test Title")
        ordered_content_set.profile_fields.append(("age", "15-18"))
        ordered_content_set.save()
        self.assertEqual(ordered_content_set.get_age(), "15-18")

    def test_get_page(self):
        """
        Ordered Content Sets with an page selected should return a list of the choosen page. We compare
        the unique slug of a page
        """
        home_page = HomePage.objects.first()
        main_menu = PageBuilder.build_cpi(home_page, "main-menu", "Main Menu")
        page = PageBuilder.build_cp(
            parent=main_menu,
            slug="ha-menu",
            title="HealthAlert menu",
            bodies=[],
        )
        page2 = PageBuilder.build_cp(
            parent=main_menu,
            slug="page2-menu",
            title="page2 menu",
            bodies=[],
        )
        page.save_revision()

        ordered_content_set = OrderedContentSet(name="Test Title")
        ordered_content_set.pages.append(("pages", {"contentpage": page}))
        ordered_content_set.pages.append(("pages", {"contentpage": page2}))
        ordered_content_set.save()
        self.assertEqual(ordered_content_set.page(), ["ha-menu", "page2-menu"])

    def test_get_none_page(self):
        """
        Ordered Content Sets with no page selected should return the default value -
        """
        ordered_content_set = OrderedContentSet(name="Test Title")
        ordered_content_set.save()
        self.assertEqual(ordered_content_set.page(), ["-"])
=======
    def test_status_live_plus_in_moderation(self):
        requested_by = create_user()
        ordered_content_set = OrderedContentSet(name="Test Title")
        ordered_content_set.save()
        workflow = Workflow.objects.create(name="Test Workflow", active="t")
        content_type = ContentType.objects.get_for_model(ordered_content_set)
        WorkflowState.objects.create(
            content_type=content_type,
            object_id=ordered_content_set.id,
            workflow_id=workflow.id,
            status="in_progress",
            requested_by=requested_by,
            current_task_state=None,
            base_content_type=content_type,
        )

        assert ordered_content_set.status() == "Live + In Moderation"

    def test_status_in_moderation(self):
        requested_by = create_user()
        ordered_content_set = OrderedContentSet(name="Test Title", live=False)
        ordered_content_set.save()
        workflow = Workflow.objects.create(name="Test Workflow", active="t")
        content_type = ContentType.objects.get_for_model(ordered_content_set)
        WorkflowState.objects.create(
            content_type=content_type,
            object_id=ordered_content_set.id,
            workflow_id=workflow.id,
            status="in_progress",
            requested_by=requested_by,
            current_task_state=None,
            base_content_type=content_type,
        )

        assert ordered_content_set.status() == "In Moderation"
>>>>>>> 27d7c394


class WhatsappBlockTests(TestCase):
    def create_message_value(
        self,
        image=None,
        document=None,
        media=None,
        message="",
        variation_messages=None,
        example_values=None,
        next_prompt="",
        buttons=None,
        list_items=None,
        footer="",
    ):
        return {
            "image": image,
            "document": document,
            "media": media,
            "message": message,
            "example_values": example_values,
            "variation_messages": variation_messages,
            "next_prompt": next_prompt,
            "buttons": buttons or [],
            "list_items": list_items or [],
            "footer": footer,
        }

    def create_image(self, width=0, height=0):
        Image = get_image_model()
        return Image.objects.create(width=width, height=height)

    def test_clean_text_char_limit(self):
        """Text messages should be limited to 4096 characters"""
        WhatsappBlock().clean(self.create_message_value(message="a" * 4096))

        with self.assertRaises(StructBlockValidationError) as e:
            WhatsappBlock().clean(self.create_message_value(message="a" * 4097))
        self.assertEqual(list(e.exception.block_errors.keys()), ["message"])

    def test_clean_media_char_limit(self):
        """Media messages should be limited to 1024 characters"""
        image = self.create_image()
        WhatsappBlock().clean(
            self.create_message_value(image=image, message="a" * 1024)
        )

        with self.assertRaises(StructBlockValidationError) as e:
            WhatsappBlock().clean(
                self.create_message_value(message="a" * 1025, image=image)
            )
        self.assertEqual(list(e.exception.block_errors.keys()), ["message"])

    def test_buttons_limit(self):
        """WhatsApp messages can only have up to 3 buttons"""
        buttons_block = WhatsappBlock().child_blocks["buttons"]
        buttons = buttons_block.to_python(
            [{"type": "next_message", "value": {"title": "test"}} for _ in range(3)]
        )
        WhatsappBlock().clean(self.create_message_value(message="a", buttons=buttons))

        with self.assertRaises(StructBlockValidationError) as e:
            buttons = buttons_block.to_python(
                [{"type": "next_message", "value": {"title": "test"}} for _ in range(4)]
            )
            WhatsappBlock().clean(
                self.create_message_value(message="a", buttons=buttons)
            )
        self.assertEqual(list(e.exception.block_errors.keys()), ["buttons"])

    def test_buttons_char_limit(self):
        """WhatsApp button labels have a character limit"""
        NextMessageButton().clean({"title": "test"})
        GoToPageButton().clean({"title": "test", "page": 1})

        with self.assertRaises(StructBlockValidationError) as e:
            NextMessageButton().clean({"title": "a" * 21})
        self.assertEqual(list(e.exception.block_errors.keys()), ["title"])

        with self.assertRaises(StructBlockValidationError) as e:
            GoToPageButton().clean({"title": "a" * 21})
        self.assertEqual(list(e.exception.block_errors.keys()), ["title"])

    def test_list_items_limit(self):
        """WhatsApp messages can only have up to 10 list items"""
        list_item = WhatsappBlock().child_blocks["list_items"]
        items = list_item.to_python([f"test {_}" for _ in range(12)])

        with self.assertRaises(StructBlockValidationError) as e:
            WhatsappBlock().clean(
                self.create_message_value(message="a", list_items=items)
            )
        self.assertEqual(list(e.exception.block_errors.keys()), ["list_items"])

    def test_list_items_character_limit(self):
        """WhatsApp list item title can only have up to 24 char"""
        list_item = WhatsappBlock().child_blocks["list_items"]

        WhatsappBlock().clean(
            self.create_message_value(
                message="a",
                list_items=[
                    "test more that max char",
                ],
            )
        )

        with self.assertRaises(StructBlockValidationError) as e:
            items = list_item.to_python(
                ["test limit", "it should fail as the title is above max"]
            )
            WhatsappBlock().clean(
                self.create_message_value(message="a", list_items=items)
            )

        self.assertEqual(list(e.exception.block_errors.keys()), ["list_items"])


class USSDBlockTests(TestCase):
    def create_message_value(
        self,
        message="",
    ):
        return {
            "message": message,
        }

    def test_clean_text_char_limit(self):
        """Text messages should be limited to 160 characters"""
        USSDBlock().clean(self.create_message_value(message="a" * 160))

        with self.assertRaises(StructBlockValidationError) as e:
            USSDBlock().clean(self.create_message_value(message="a" * 161))
        self.assertEqual(list(e.exception.block_errors.keys()), ["message"])


class SMSBlockTests(TestCase):
    def create_message_value(
        self,
        message="",
    ):
        return {
            "message": message,
        }

    def test_clean_text_char_limit(self):
        """Text messages should be limited to 160 characters"""
        SMSBlock().clean(self.create_message_value(message="a" * 459))

        with self.assertRaises(StructBlockValidationError) as e:
            SMSBlock().clean(self.create_message_value(message="a" * 460))
        self.assertEqual(list(e.exception.block_errors.keys()), ["message"])


@pytest.mark.django_db
class TestWhatsAppTemplate:

    def test_variables_are_numeric(self) -> None:
        """
        Template variables are numeric.
        """
        with pytest.raises(ValidationError) as err_info:
            WhatsAppTemplate(
                name="non-numeric-variable",
                message="{{foo}}",
                category="UTILITY",
                locale=Locale.objects.get(language_code="en"),
            ).full_clean()

        assert err_info.value.message_dict == {
            "message": ["Please provide numeric variables only. You provided ['foo']."],
        }

    def test_variables_are_ordered(self) -> None:
        """
        Template variables are ordered.
        """
        with pytest.raises(ValidationError) as err_info:
            WhatsAppTemplate(
                name="misordered-variables",
                message="{{2}} {{1}}",
                category="UTILITY",
                locale=Locale.objects.get(language_code="en"),
            ).full_clean()

        assert err_info.value.message_dict == {
            "message": [
                "Variables must be sequential, starting with \"{1}\". You provided \"['2', '1']\""
            ],
        }

    @override_settings(WHATSAPP_CREATE_TEMPLATES=False)
    @responses.activate
    def test_template_is_not_submitted_if_template_creation_is_disabled(self) -> None:
        """
        Submitting a template does nothing if WHATSAPP_CREATE_TEMPLATES is set
        to False.

        TODO: Should this be an error when template submission is its own
            separate action?
        """
        url = "http://whatsapp/graph/v14.0/27121231234/message_templates"
        responses.add(responses.POST, url, json={})

        wat = WhatsAppTemplate(
            name="wa_title",
            message="Test WhatsApp Message 1",
            category="UTILITY",
            locale=Locale.objects.get(language_code="en"),
        )
        wat.save()
        wat.save_revision()

        assert len(responses.calls) == 0

    @override_settings(WHATSAPP_CREATE_TEMPLATES=True)
    @responses.activate
    def test_simple_template_submission(self) -> None:
        """
        A simple template with no variables, media, etc. is successfully submitted.
        """
        url = "http://whatsapp/graph/v14.0/27121231234/message_templates"
        responses.add(responses.POST, url, json={"id": "123456789"})

        wat = WhatsAppTemplate(
            name="wa_title",
            message="Test WhatsApp Message 1",
            category="UTILITY",
            locale=Locale.objects.get(language_code="en"),
        )
        wat.save()
        wat.save_revision()

        request = responses.calls[0].request
        assert json.loads(request.body) == {
            "category": "UTILITY",
            "components": [{"text": "Test WhatsApp Message 1", "type": "BODY"}],
            "language": "en_US",
            "name": f"wa_title_{wat.get_latest_revision().id}",
        }

    # TODO: Find a better way to test quick replies
    @override_settings(WHATSAPP_CREATE_TEMPLATES=True)
    @responses.activate
    def test_template_create_with_buttons(self):
        url = "http://whatsapp/graph/v14.0/27121231234/message_templates"
        responses.add(responses.POST, url, json={"id": "123456789"})

        wat = WhatsAppTemplate(
            name="wa_title",
            message="Test WhatsApp Message 1",
            category="UTILITY",
            locale=Locale.objects.get(language_code="en"),
        )
        wat.save()
        created_qr, _ = TemplateContentQuickReply.objects.get_or_create(name="Button1")
        wat.quick_replies.add(created_qr)
        created_qr, _ = TemplateContentQuickReply.objects.get_or_create(name="Button2")
        wat.quick_replies.add(created_qr)
        wat.save()
        wat.save_revision().publish()

        wat_from_db = WhatsAppTemplate.objects.last()

        assert wat_from_db.submission_status == "SUBMITTED"
        assert "Success! Template ID " in wat_from_db.submission_result
        request = responses.calls[0].request
        assert json.loads(request.body) == {
            "category": "UTILITY",
            "components": [
                {"text": "Test WhatsApp Message 1", "type": "BODY"},
                {
                    "type": "BUTTONS",
                    "buttons": [
                        {"text": "Button1", "type": "QUICK_REPLY"},
                        {"text": "Button2", "type": "QUICK_REPLY"},
                    ],
                },
            ],
            "language": "en_US",
            "name": f"wa_title_{wat.get_latest_revision().id}",
        }

    @override_settings(WHATSAPP_CREATE_TEMPLATES=True)
    @responses.activate
    def test_template_create_with_example_values(self):
        url = "http://whatsapp/graph/v14.0/27121231234/message_templates"
        responses.add(responses.POST, url, json={"id": "123456789"})

        wat = WhatsAppTemplate(
            name="wa_title",
            message="Test WhatsApp Message with two placeholders {{1}} and {{2}}",
            category="UTILITY",
            locale=Locale.objects.get(language_code="en"),
            example_values=[
                ("example_values", "Ev1"),
                ("example_values", "Ev2"),
            ],
        )
        wat.save()
        wat.save_revision()

        request = responses.calls[0].request

        assert json.loads(request.body) == {
            "category": "UTILITY",
            "components": [
                {
                    "text": "Test WhatsApp Message with two placeholders {{1}} and {{2}}",
                    "type": "BODY",
                    "example": {"body_text": [["Ev1", "Ev2"]]},
                },
            ],
            "language": "en_US",
            "name": f"wa_title_{wat.get_latest_revision().id}",
        }

    @override_settings(WHATSAPP_CREATE_TEMPLATES=True)
    @responses.activate
    def test_template_create_failed(self):
        url = "http://whatsapp/graph/v14.0/27121231234/message_templates"
        error_response = {
            "error": {
                "code": 100,
                "message": "Invalid parameter",
                "type": "OAuthException",
                "error_user_msg": "There is already English (US) content for this template. You can create a new template and try again.",
                "error_user_title": "Content in This Language Already Exists",
            }
        }
        responses.add(responses.POST, url, json=error_response, status=400)

        wat = WhatsAppTemplate(
            name="wa_title",
            message="Test WhatsApp Message 1",
            category="UTILITY",
            locale=Locale.objects.get(language_code="en"),
        )
        wat.save()
        wat.save_revision().publish()

        wat_from_db = WhatsAppTemplate.objects.last()
        assert wat_from_db.submission_status == "FAILED"
        assert "Error" in wat_from_db.submission_result<|MERGE_RESOLUTION|>--- conflicted
+++ resolved
@@ -520,7 +520,7 @@
         ordered_content_set.save_revision()
         self.assertEqual(ordered_content_set.status(), "Live + Draft")
 
-<<<<<<< HEAD
+
     def test_get_relationship(self):
         """
         Ordered Content Sets with a relationship selected should return the appropriate relationship
@@ -573,7 +573,7 @@
         ordered_content_set = OrderedContentSet(name="Test Title")
         ordered_content_set.save()
         self.assertEqual(ordered_content_set.page(), ["-"])
-=======
+
     def test_status_live_plus_in_moderation(self):
         requested_by = create_user()
         ordered_content_set = OrderedContentSet(name="Test Title")
@@ -609,7 +609,7 @@
         )
 
         assert ordered_content_set.status() == "In Moderation"
->>>>>>> 27d7c394
+
 
 
 class WhatsappBlockTests(TestCase):
