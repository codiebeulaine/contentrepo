--- conflicted
+++ resolved
@@ -242,42 +242,6 @@
 
     @override_settings(WHATSAPP_CREATE_TEMPLATES=True)
     @mock.patch("home.models.create_whatsapp_template")
-<<<<<<< HEAD
-    def test_create_whatsapp_template_submit_no_error_message(
-        self, mock_create_whatsapp_template
-    ):
-        """
-        Should not return an error message if template was submitted successfully
-        """
-        page = create_page(is_whatsapp_template=True)
-        page.get_latest_revision().publish()
-        expected_template_name = f"wa_title_{page.get_latest_revision().pk}"
-        mock_create_whatsapp_template.assert_called_once_with(
-            expected_template_name,
-            "Test WhatsApp Message 1",
-            "UTILITY",
-            [],
-            None,
-            [],
-        )
-
-    @override_settings(WHATSAPP_CREATE_TEMPLATES=True)
-    @mock.patch("home.models.create_whatsapp_template")
-    def test_create_whatsapp_template_submit_return_error(
-        self, mock_create_whatsapp_template
-    ):
-        """
-        Test the error message on template submission failure
-        If template submission fails user should get descriptive error instead of internal server error
-        """
-        mock_create_whatsapp_template.side_effect = HTTPError("Failed")
-
-        with self.assertRaises(ValidationError) as e:
-            create_page(is_whatsapp_template=True)
-
-        self.assertRaises(ValidationError)
-        self.assertEqual(e.exception.message, "Failed to submit template")
-=======
     def test_template_submitted_with_no_title(self, mock_create_whatsapp_template):
         """
         If the page is a WA template and how no title, then it shouldn't be submitted
@@ -320,7 +284,43 @@
                 ],
                 whatsapp_template_name="WA_Title_1",
             )
->>>>>>> 0987b0f6
+
+    @override_settings(WHATSAPP_CREATE_TEMPLATES=True)
+    @mock.patch("home.models.create_whatsapp_template")
+    def test_create_whatsapp_template_submit_no_error_message(
+        self, mock_create_whatsapp_template
+    ):
+        """
+        Should not return an error message if template was submitted successfully
+        """
+        page = create_page(is_whatsapp_template=True)
+        page.get_latest_revision().publish()
+        expected_template_name = f"wa_title_{page.get_latest_revision().pk}"
+        mock_create_whatsapp_template.assert_called_once_with(
+            expected_template_name,
+            "Test WhatsApp Message 1",
+            "UTILITY",
+            [],
+            None,
+            [],
+        )
+
+    @override_settings(WHATSAPP_CREATE_TEMPLATES=True)
+    @mock.patch("home.models.create_whatsapp_template")
+    def test_create_whatsapp_template_submit_return_error(
+        self, mock_create_whatsapp_template
+    ):
+        """
+        Test the error message on template submission failure
+        If template submission fails user should get descriptive error instead of internal server error
+        """
+        mock_create_whatsapp_template.side_effect = HTTPError("Failed")
+
+        with self.assertRaises(ValidationError) as e:
+            create_page(is_whatsapp_template=True)
+
+        self.assertRaises(ValidationError)
+        self.assertEqual(e.exception.message, "Failed to submit template")
 
 
 class WhatsappBlockTests(TestCase):
