--- conflicted
+++ resolved
@@ -81,6 +81,7 @@
         mock_create_whatsapp_template.assert_called_with(
             f"WA_Title_{page.get_latest_revision().id}",
             "Test WhatsApp Message with two variables, {{1}} and {{2}}",
+            "UTILITY",
             [],
             None,
             [],
@@ -112,15 +113,10 @@
         mock_create_whatsapp_template.assert_called_once_with(
             expected_title,
             "Test WhatsApp Message 2",
-<<<<<<< HEAD
-            "UTILITY",
-            ["button 1", "button 2"],
-            None,
-=======
-            ["button 1", "button 2"],
-            None,
-            [],
->>>>>>> 5bdf1ad0
+            "UTILITY",
+            ["button 1", "button 2"],
+            None,
+            [],
         )
         page.refresh_from_db()
         self.assertEqual(page.whatsapp_template_name, expected_title)
