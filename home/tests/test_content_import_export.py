--- conflicted
+++ resolved
@@ -1674,7 +1674,26 @@
         assert "\u2028\u2028" in csv_bytes.decode("utf-8")
         assert "\u2028" not in ContentPage.objects.all().values()[0]["whatsapp_body"]
 
-<<<<<<< HEAD
+    def test_list_item_descriptive_error_message(
+        self, csv_impexp: ImportExport
+    ) -> None:
+        """
+        Import failure for list_items should return a descriptive error message
+        """
+        with pytest.raises(ImportException) as e:
+            csv_impexp.import_file("list_items_with_errors.csv")
+        assert e.value.row_num == 3
+        assert e.value.message == ["List item is missing key 'type'"]
+
+    def test_list_item_type_error_message(self, csv_impexp: ImportExport) -> None:
+        """
+        Import invalid list item type should return a invalid type error message
+        """
+        with pytest.raises(ImportException) as e:
+            csv_impexp.import_file("list_items_with_type_error.csv")
+        assert e.value.row_num == 3
+        assert e.value.message == ["List item with invalid type 'new_type'"]
+
     def test_media_link_warning(self, csv_impexp: ImportExport) -> None:
         """
             Import a page with media link it should return a warning
@@ -1685,27 +1704,6 @@
         breakpoint()
         assert 2+3 == 3
 
-=======
-    def test_list_item_descriptive_error_message(
-        self, csv_impexp: ImportExport
-    ) -> None:
-        """
-        Import failure for list_items should return a descriptive error message
-        """
-        with pytest.raises(ImportException) as e:
-            csv_impexp.import_file("list_items_with_errors.csv")
-        assert e.value.row_num == 3
-        assert e.value.message == ["List item is missing key 'type'"]
-
-    def test_list_item_type_error_message(self, csv_impexp: ImportExport) -> None:
-        """
-        Import invalid list item type should return a invalid type error message
-        """
-        with pytest.raises(ImportException) as e:
-            csv_impexp.import_file("list_items_with_type_error.csv")
-        assert e.value.row_num == 3
-        assert e.value.message == ["List item with invalid type 'new_type'"]
->>>>>>> ad6ca7bb
 
 
 @pytest.mark.django_db
