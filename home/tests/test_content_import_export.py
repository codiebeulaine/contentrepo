import csv
import json
import re
from collections.abc import Callable, Iterable
from dataclasses import dataclass
from functools import wraps
from io import BytesIO, StringIO
from pathlib import Path
from queue import Queue
from typing import Any

import pytest
from django.core import serializers  # type: ignore
from openpyxl import load_workbook
from wagtail.models import Locale, Page  # type: ignore

from home.content_import_export import import_content, old_import_content
from home.models import ContentPage, ContentPageIndex, HomePage

from .helpers import set_profile_field_options
from .page_builder import MBlk, MBody, PageBuilder, VarMsg, VBlk, VBody, WABlk, WABody

ExpDict = dict[str, Any]
ExpPair = tuple[ExpDict, ExpDict]
ExpDicts = Iterable[ExpDict]
ExpDictsPair = tuple[ExpDicts, ExpDicts]


def filter_both(
    filter_func: Callable[[ExpDict], ExpDict]
) -> Callable[[ExpDict, ExpDict], ExpPair]:
    @wraps(filter_func)
    def ff(src: ExpDict, dst: ExpDict) -> ExpPair:
        return filter_func(src), filter_func(dst)

    return ff


@filter_both
def add_new_fields(entry: ExpDict) -> ExpDict:
    # FIXME: This should probably be in a separate test for importing old exports.
    return {
        "whatsapp_template_name": "",
        **entry,
        "whatsapp_template_category": entry.get("whatsapp_template_category")
        or "UTILITY",
    }


def remove_translation_tag_from_tags(src: ExpDict, dst: ExpDict) -> ExpPair:
    # FIXME: Do we actually need translation_tag to be added to tags?
    if not src["translation_tag"]:
        return src, dst
    dtags = [tag for tag in dst["tags"].split(", ") if tag != src["translation_tag"]]
    return src, dst | {"tags": ", ".join(dtags)}


@filter_both
def ignore_certain_fields(entry: ExpDict) -> ExpDict:
    # FIXME: Do we need page.id to be imported? At the moment nothing in the
    #        import reads that.
    # FIXME: Implement import/export for doc_link, image_link, media_link.
    ignored_fields = {
        "page_id",
        "doc_link",
        "image_link",
        "media_link",
    }
    return {k: v for k, v in entry.items() if k not in ignored_fields}


@filter_both
def ignore_old_fields(entry: ExpDict) -> ExpDict:
    ignored_fields = {"next_prompt", "translation_tag", "buttons"}
    return {k: v for k, v in entry.items() if k not in ignored_fields}


@filter_both
def strip_leading_whitespace(entry: ExpDict) -> ExpDict:
    # FIXME: Do we expect imported content to have leading spaces removed?
    bodies = {k: v.lstrip(" ") for k, v in entry.items() if k.endswith("_body")}
    return {**entry, **bodies}


EXPORT_FILTER_FUNCS = [
    add_new_fields,
    ignore_certain_fields,
    strip_leading_whitespace,
]

OLD_EXPORT_FILTER_FUNCS = [
    remove_translation_tag_from_tags,
    ignore_old_fields,
]


def filter_exports(srcs: ExpDicts, dsts: ExpDicts, importer: str) -> ExpDictsPair:
    fsrcs, fdsts = [], []
    for src, dst in zip(srcs, dsts, strict=True):
        for ff in EXPORT_FILTER_FUNCS:
            src, dst = ff(src, dst)
        if importer == "old":
            for ff in OLD_EXPORT_FILTER_FUNCS:
                src, dst = ff(src, dst)
        fsrcs.append(src)
        fdsts.append(dst)
    return fsrcs, fdsts


def csv2dicts(csv_bytes: bytes) -> ExpDicts:
    return list(csv.DictReader(StringIO(csv_bytes.decode())))


DbDict = dict[str, Any]
DbDicts = Iterable[DbDict]


def _models2dicts(model_instances: Any) -> DbDicts:
    return json.loads(serializers.serialize("json", model_instances))


def get_page_json() -> DbDicts:
    page_objs = Page.objects.type(ContentPage, ContentPageIndex).all()
    pages = {p["pk"]: p["fields"] for p in _models2dicts(page_objs)}
    content_pages = [
        *_models2dicts(ContentPage.objects.all()),
        *_models2dicts(ContentPageIndex.objects.all()),
    ]
    return [p | {"fields": {**pages[p["pk"]], **p["fields"]}} for p in content_pages]


def per_page(filter_func: Callable[[DbDict], DbDict]) -> Callable[[DbDicts], DbDicts]:
    @wraps(filter_func)
    def fp(pages: DbDicts) -> DbDicts:
        return [filter_func(page) for page in pages]

    return fp


def _is_json_field(field_name: str) -> bool:
    return field_name.endswith("body") or field_name in {"related_pages"}


@per_page
def decode_json_fields(page: DbDict) -> DbDict:
    fields = {
        k: json.loads(v) if _is_json_field(k) else v for k, v in page["fields"].items()
    }
    return page | {"fields": fields}


def _normalise_pks(page: DbDict, min_pk: int) -> DbDict:
    fields = page["fields"]
    if "related_pages" in fields:
        related_pages = [
            rp | {"value": rp["value"] - min_pk} for rp in fields["related_pages"]
        ]
        fields = fields | {"related_pages": related_pages}
    return page | {"fields": fields, "pk": page["pk"] - min_pk}


def normalise_pks(pages: DbDicts) -> DbDicts:
    min_pk = min(p["pk"] for p in pages)
    return [_normalise_pks(p, min_pk) for p in pages]


def _update_field(
    pages: DbDicts, field_name: str, update_fn: Callable[[Any], Any]
) -> DbDicts:
    for p in pages:
        fields = p["fields"]
        yield p | {"fields": {**fields, field_name: update_fn(fields[field_name])}}


def normalise_revisions(pages: DbDicts) -> DbDicts:
    if "latest_revision" not in list(pages)[0]["fields"]:
        return pages
    min_latest = min(p["fields"]["latest_revision"] for p in pages)
    min_live = min(p["fields"]["live_revision"] for p in pages)
    pages = _update_field(pages, "latest_revision", lambda v: v - min_latest)
    pages = _update_field(pages, "live_revision", lambda v: v - min_live)
    return pages


def _remove_fields(pages: DbDicts, field_names: set[str]) -> DbDicts:
    for p in pages:
        fields = {k: v for k, v in p["fields"].items() if k not in field_names}
        yield p | {"fields": fields}


PAGE_TIMESTAMP_FIELDS = {
    "first_published_at",
    "last_published_at",
    "latest_revision_created_at",
}


def remove_timestamps(pages: DbDicts) -> DbDicts:
    return _remove_fields(pages, PAGE_TIMESTAMP_FIELDS)


def _normalise_varmsg_ids(page_id: str, var_list: list[dict[str, Any]]) -> None:
    for i, varmsg in enumerate(var_list):
        assert "id" in varmsg
        varmsg["id"] = f"{page_id}:var:{i}"
        for ir, rest in enumerate(varmsg["value"]["variation_restrictions"]):
            rest["id"] = f"{page_id}:var:{i}:var:{ir}"


def _normalise_body_field_ids(
    page: DbDict, body_name: str, body_list: list[dict[str, Any]]
) -> list[dict[str, Any]]:
    for i, body in enumerate(body_list):
        assert "id" in body
        body["id"] = f"fake:{page['pk']}:{body_name}:{i}"
        if "variation_messages" in body["value"]:
            _normalise_varmsg_ids(body["id"], body["value"]["variation_messages"])
    return body_list


@per_page
def normalise_body_ids(page: DbDict) -> DbDict:
    # FIXME: Does it matter if these change?
    fields = {
        k: _normalise_body_field_ids(page, k, v) if k.endswith("body") else v
        for k, v in page["fields"].items()
    }
    return page | {"fields": fields}


def _normalise_related_page_ids(
    page: DbDict, rp_list: list[dict[str, Any]]
) -> list[dict[str, Any]]:
    for i, rp in enumerate(rp_list):
        assert "id" in rp
        rp["id"] = f"fake:{page['pk']}:related_page:{i}"
    return rp_list


@per_page
def normalise_related_page_ids(page: DbDict) -> DbDict:
    # FIXME: Does it matter if these change?
    fields = {
        k: _normalise_related_page_ids(page, v) if k == "related_pages" else v
        for k, v in page["fields"].items()
    }
    return page | {"fields": fields}


def remove_translation_key(pages: DbDicts) -> DbDicts:
    # For old importer.
    return _remove_fields(pages, {"translation_key"})


def remove_revisions(pages: DbDicts) -> DbDicts:
    # For old importer. Sometimes (maybe for the ContentPages imported after
    # the first language?) we get higher revision numbers. Let's just strip
    # them all and be done with it.
    return _remove_fields(pages, {"latest_revision", "live_revision"})


@per_page
def null_to_emptystr(page: DbDict) -> DbDict:
    # FIXME: Confirm that there's no meaningful difference here, potentially
    #        make these fields non-nullable.
    fields = {**page["fields"]}
    for k in ["subtitle", "whatsapp_title", "messenger_title", "viber_title"]:
        if k in fields and fields[k] is None:
            fields[k] = ""
    if "whatsapp_body" in fields:
        for body in fields["whatsapp_body"]:
            if "next_prompt" in body["value"] and not body["value"]["next_prompt"]:
                body["value"]["next_prompt"] = ""
    return page | {"fields": fields}


def _add_fields(body: dict[str, Any], extra_fields: dict[str, Any]) -> None:
    body["value"] = extra_fields | body["value"]


@per_page
def add_body_fields(page: DbDict) -> DbDict:
    if "whatsapp_body" in page["fields"]:
        for body in page["fields"]["whatsapp_body"]:
            _add_fields(
                body,
                {
                    "document": None,
                    "image": None,
                    "media": None,
                    "next_prompt": "",
                    "variation_messages": [],
                },
            )
    if "messenger_body" in page["fields"]:
        for body in page["fields"]["messenger_body"]:
            _add_fields(body, {"image": None})
    if "viber_body" in page["fields"]:
        for body in page["fields"]["viber_body"]:
            _add_fields(body, {"image": None})
    return page


WEB_PARA_RE = re.compile(r'^<div class="block-paragraph">(.*)</div>$')


@per_page
def clean_web_paragraphs(page: DbDict) -> DbDict:
    # FIXME: Handle this at export time, I guess.
    if "body" in page["fields"]:
        body = [
            b | {"value": WEB_PARA_RE.sub(r"\1", b["value"])}
            for b in page["fields"]["body"]
        ]
        page = page | {"fields": page["fields"] | {"body": body}}
    return page


@per_page
def remove_next_prompt(page: DbDict) -> DbDict:
    if "whatsapp_body" in page["fields"]:
        for body in page["fields"]["whatsapp_body"]:
            body["value"].pop("next_prompt", None)
    return page


@per_page
def remove_buttons(page: DbDict) -> DbDict:
    if "whatsapp_body" in page["fields"]:
        for body in page["fields"]["whatsapp_body"]:
            body["value"].pop("buttons", None)
    return page


@per_page
def remove_example_values(page: DbDict) -> DbDict:
    if "whatsapp_body" in page["fields"]:
        for body in page["fields"]["whatsapp_body"]:
            body["value"].pop("example_values", None)
    return page


@per_page
def remove_button_ids(page: DbDict) -> DbDict:
    if "whatsapp_body" in page["fields"]:
        for body in page["fields"]["whatsapp_body"]:
            buttons = body["value"].get("buttons", [])
            for button in buttons:
                button.pop("id", None)
    return page

@per_page
def remove_example_value_ids(page: DbDict) -> DbDict:
    if "whatsapp_body" in page["fields"]:
        for body in page["fields"]["whatsapp_body"]:
            example_values = body["value"].get("example_values", [])
            for example_value in example_values:
                example_value.pop("id", None)
    return page


@per_page
def enable_web(page: DbDict) -> DbDict:
    page["fields"]["enable_web"] = True
    return page


PAGE_FILTER_FUNCS = [
    normalise_pks,
    normalise_revisions,
    remove_timestamps,
    normalise_body_ids,
    normalise_related_page_ids,
    clean_web_paragraphs,
    null_to_emptystr,
    remove_button_ids,
    remove_example_value_ids
]

OLD_PAGE_FILTER_FUNCS = [
    remove_translation_key,
    remove_revisions,
    add_body_fields,
    remove_next_prompt,
    remove_buttons,
    remove_example_values,
    enable_web,
]


@dataclass
class ImportExportFixture:
    admin_client: Any
    importer: str
    format: str

    @property
    def _import_content(self) -> Callable[..., None]:
        return {
            "new": import_content,
            "old": old_import_content,
        }[self.importer]

    @property
    def _filter_export(self) -> Callable[..., bytes]:
        return {
            "csv": self._filter_export_CSV,
            "xlsx": self._filter_export_XLSX,
        }[self.format]

    def _filter_export_row(self, row: ExpDict, locale: str | None) -> bool:
        """
        Determine whether to keep a given export row.
        """
        if locale:
            if row["locale"] not in [None, "", locale]:
                return False
        return True

    def _filter_export_CSV(self, content: bytes, locale: str | None) -> bytes:
        reader = csv.DictReader(StringIO(content.decode()))
        assert reader.fieldnames is not None
        out_content = StringIO()
        writer = csv.DictWriter(out_content, fieldnames=reader.fieldnames)
        writer.writeheader()
        for row in reader:
            if self._filter_export_row(row, locale=locale):
                writer.writerow(row)
        return out_content.getvalue().encode()

    def _filter_export_XLSX(self, content: bytes, locale: str | None) -> bytes:
        workbook = load_workbook(BytesIO(content))
        worksheet = workbook.worksheets[0]
        header = next(worksheet.iter_rows(max_row=1, values_only=True))

        rows_to_remove: list[int] = []
        for i, row in enumerate(worksheet.iter_rows(min_row=2, values_only=True)):
            r = {k: v for k, v in zip(header, row, strict=True) if isinstance(k, str)}
            if not self._filter_export_row(r, locale=locale):
                rows_to_remove.append(i + 2)
        for row_num in reversed(rows_to_remove):
            worksheet.delete_rows(row_num)

        out_content = BytesIO()
        workbook.save(out_content)
        return out_content.getvalue()

    def export_content(self, locale: str | None = None) -> bytes:
        """
        Export all (or filtered) content in the configured format.

        FIXME:
         * If we filter the export by locale, we only get ContentPage entries
           for the given language, but we still get ContentPageIndex rows for
           all languages.
        """
        url = f"/admin/home/contentpage/?export={self.format}"
        if locale:
            loc = Locale.objects.get(language_code=locale)
            locale = str(loc)
            url = f"{url}&locale__id__exact={loc.id}"
        content = self.admin_client.get(url).content
        # Hopefully we can get rid of this at some point.
        if locale:
            content = self._filter_export(content, locale=locale)
        if self.format == "csv":
            print("-v-CONTENT-v-")
            print(content.decode())
            print("-^-CONTENT-^-")
        return content

    def import_content(self, content_bytes: bytes, **kw: Any) -> None:
        """
        Import given content in the configured format with the configured importer.
        """
        self._import_content(BytesIO(content_bytes), self.format.upper(), Queue(), **kw)

    def import_file(
        self, path_str: str, path_base: str = "home/tests", **kw: Any
    ) -> bytes:
        """
        Import given content file in the configured format with the configured importer.
        """
        content = (Path(path_base) / path_str).read_bytes()
        self.import_content(content, **kw)
        return content

    def export_reimport(self) -> None:
        """
        Export all content, then immediately reimport it.
        """
        self.import_content(self.export_content())
        


    def get_page_json(self, locale: str | None = None) -> DbDicts:
        """
        Serialize all ContentPage and ContentPageIndex instances and normalize
        things that vary across import/export.
        """
        pages = decode_json_fields(get_page_json())
        if self.importer == "old":
            for ff in OLD_PAGE_FILTER_FUNCS:
                pages = ff(pages)
        for ff in PAGE_FILTER_FUNCS:
            pages = ff(pages)
        if locale is not None:
            loc = Locale.objects.get(language_code=locale)
            pages = [p for p in pages if p["fields"]["locale"] == loc.id]
        return sorted(pages, key=lambda p: p["pk"])

    def csvs2dicts(self, src_bytes: bytes, dst_bytes: bytes) -> ExpDictsPair:
        src = csv2dicts(src_bytes)
        dst = csv2dicts(dst_bytes)
        return filter_exports(src, dst, self.importer)


@pytest.fixture(params=["old", "new"])
def csv_impexp(request: Any, admin_client: Any) -> ImportExportFixture:
    return ImportExportFixture(admin_client, request.param, "csv")


@pytest.mark.django_db
class TestImportExportRoundtrip:
    """
    Test importing and reexporting content produces an export that is
    equilavent to the original imported content.

    NOTE: This is not a Django (or even unittest) TestCase. It's just a
        container for related tests.
    """

    def test_roundtrip_simple(self, csv_impexp: ImportExportFixture) -> None:
        """
        Importing a simple CSV file and then exporting it produces a duplicate
        of the original file.

        (This uses content2.csv from test_api.py.)

        FIXME:
         * This should probably be in a separate test for importing old exports.
         * Do we actually need translation_tag to be added to tags?
         * Do we need page.id to be imported? At the moment nothing in the
           import reads that.
         * Do we expect imported content to have leading spaces removed?
         * Should we set enable_web and friends based on body, title, or an
           enable field that we'll need to add to the export?
        """
        csv_bytes = csv_impexp.import_file("content2.csv")
        content = csv_impexp.export_content()
        src, dst = csv_impexp.csvs2dicts(csv_bytes, content)
        assert dst == src

    def test_roundtrip_less_simple(self, csv_impexp: ImportExportFixture) -> None:
        """
        Importing a less simple CSV file and then exporting it produces a
        duplicate of the original file.

        (This uses exported_content_20230911-variations-linked-page.csv.)

        FIXME:
         * Implement import/export for doc_link, image_link, media_link.
        """
        set_profile_field_options()
        csv_bytes = csv_impexp.import_file(
            "exported_content_20230911-variations-linked-page.csv"
        )
        content = csv_impexp.export_content()
        src, dst = csv_impexp.csvs2dicts(csv_bytes, content)
        assert dst == src

    def test_roundtrip_translations_sep(self, csv_impexp: ImportExportFixture) -> None:
        """
        Importing a CSV file split into separate parts per locale and then
        exporting it produces a duplicate of the original file.

        (This uses exported_content_20230906-translations.csv and the two
        language-specific subsets thereof.)

        FIXME:
         * We shouldn't need to import different languages separately.
         * Slugs need to either be unique per site/deployment or the importer
           needs to handle them only being unique per locale.
        """

        # Create a new homepage for Portuguese.
        pt, _created = Locale.objects.get_or_create(language_code="pt")
        HomePage.add_root(locale=pt, title="Home (pt)", slug="home-pt")

        set_profile_field_options()
        csv_impexp.import_file("translations-en.csv")
        csv_impexp.import_file("translations-pt.csv", locale="pt", purge=False)
        csv_bytes = Path(
            "home/tests/exported_content_20230906-translations.csv"
        ).read_bytes()
        content = csv_impexp.export_content()
        src, dst = csv_impexp.csvs2dicts(csv_bytes, content)
        assert dst == src

    def test_roundtrip_translations_en(self, csv_impexp: ImportExportFixture) -> None:
        """
        Importing a CSV file with multiple languages and specifying a locale
        and then exporting it produces a duplicate of the original file but
        with only pages from the specifyied specified locale included.

        (This uses exported_content_20230906-translations.csv and the en
        language-specific subset thereof.)

        FIXME:
         * Slugs need to either be unique per site/deployment or the importer
           needs to handle them only being unique per locale.
        """

        # Create a new homepage for Portuguese.
        if csv_impexp.importer == "old":
            pytest.skip("Old importer can't handle multiple languages at once.")

        pt, _created = Locale.objects.get_or_create(language_code="pt")
        HomePage.add_root(locale=pt, title="Home (pt)", slug="home-pt")

        set_profile_field_options()
        csv_impexp.import_file(
            "exported_content_20230906-translations.csv", locale="en"
        )
        csv_bytes = Path("home/tests/translations-en.csv").read_bytes()
        content = csv_impexp.export_content()
        src, dst = csv_impexp.csvs2dicts(csv_bytes, content)
        assert dst == src

    def test_roundtrip_translations(self, csv_impexp: ImportExportFixture) -> None:
        """
        Importing a CSV file containing translations and then exporting it
        produces a duplicate of the original file.

        (This uses exported_content_20230906-translations.csv.)

        FIXME:
         * Slugs need to either be unique per site/deployment or the importer
           needs to handle them only being unique per locale.
        """
        if csv_impexp.importer == "old":
            pytest.skip("Old importer can't handle multiple languages at once.")
        # Create a new homepage for Portuguese.
        pt, _created = Locale.objects.get_or_create(language_code="pt")
        HomePage.add_root(locale=pt, title="Home (pt)", slug="home-pt")

        set_profile_field_options()
        csv_bytes = csv_impexp.import_file("exported_content_20230906-translations.csv")
        content = csv_impexp.export_content()
        src, dst = csv_impexp.csvs2dicts(csv_bytes, content)
        assert dst == src

    def test_import_error(self, csv_impexp: ImportExportFixture) -> None:
        """
        Importing an invalid CSV file leaves the db as-is.

        (This uses content2.csv from test_api.py and broken.csv.)
        """
        # Start with some existing content.
        csv_bytes = csv_impexp.import_file("content2.csv")

        # This CSV doesn't have any of the fields we expect.
        with pytest.raises((KeyError, TypeError)):
            csv_impexp.import_file("broken.csv")

        # The export should match the existing content.
        content = csv_impexp.export_content()
        src, dst = csv_impexp.csvs2dicts(csv_bytes, content)
        assert dst == src


# "old-xlsx" has at least three bugs, so we don't bother testing it.
@pytest.fixture(params=["old-csv", "new-csv", "new-xlsx"])
def impexp(request: Any, admin_client: Any) -> ImportExportFixture:
    importer, format = request.param.split("-")
    return ImportExportFixture(admin_client, importer, format)


@pytest.mark.django_db
class TestExportImportRoundtrip:
    """
    Test that the db state after exporting and reimporting content is
    equilavent to what it was before.

    NOTE: This is not a Django (or even unittest) TestCase. It's just a
        container for related tests.
    """

    def test_simple(self, impexp: ImportExportFixture) -> None:
        """
        Exporting and then importing leaves the db in the same state it was
        before, except for page_ids, timestamps, and body item ids.

        FIXME:
         * Determine whether we need to maintain StreamField block ids. (I
           think we don't.)
         * Confirm that there's no meaningful difference between null and ""
           for the nullable fields that the importer sets to "", potentially
           make these fields non-nullable.
        """
        home_page = HomePage.objects.first()
        main_menu = PageBuilder.build_cpi(home_page, "main-menu", "Main Menu")
        ha_menu = PageBuilder.build_cp(
            parent=main_menu,
            slug="ha-menu",
            title="HealthAlert menu",
            bodies=[
                WABody("HealthAlert menu", [WABlk("*Welcome to HealthAlert* WA")]),
                MBody("HealthAlert menu", [MBlk("Welcome to HealthAlert M")]),
            ],
        )
        _health_info = PageBuilder.build_cp(
            parent=ha_menu,
            slug="health-info",
            title="health info",
            bodies=[
                WABody("health info", [WABlk("*Health information* WA")]),
                MBody("health info", [MBlk("*Health information* M")]),
            ],
        )
        _self_help = PageBuilder.build_cp(
            parent=ha_menu,
            slug="self-help",
            title="self-help",
            bodies=[
                WABody("self-help", [WABlk("*Self-help programs* WA")]),
                MBody("self-help", [MBlk("*Self-help programs* M")]),
                VBody("self-help", [VBlk("*Self-help programs* V")]),
            ],
        )

        orig = impexp.get_page_json()
        impexp.export_reimport()
        imported = impexp.get_page_json()
        assert imported == orig

    def test_web_content(self, impexp: ImportExportFixture) -> None:
        """
        ContentPages with web content are preserved across export/import.

        FIXME:
         * The exporter currently emits rendered web content instead of the source data.
        """
        home_page = HomePage.objects.first()
        main_menu = PageBuilder.build_cpi(home_page, "main-menu", "Main Menu")
        _ha_menu = PageBuilder.build_cp(
            parent=main_menu,
            slug="ha-menu",
            title="HealthAlert menu",
            bodies=[],
            web_body=["Paragraph 1.", "Paragraph 2."],
        )

        orig = impexp.get_page_json()
        impexp.export_reimport()
        imported = impexp.get_page_json()
        assert imported == orig

    def test_multiple_messages(self, impexp: ImportExportFixture) -> None:
        """
        ContentPages with multiple message block are preserved across
        export/import.
        """
        home_page = HomePage.objects.first()
        main_menu = PageBuilder.build_cpi(home_page, "main-menu", "Main Menu")
        ha_menu = PageBuilder.build_cp(
            parent=main_menu,
            slug="ha-menu",
            title="HealthAlert menu",
            bodies=[
                WABody("HealthAlert menu", [WABlk("*Welcome to HealthAlert* WA")]),
                MBody("HealthAlert menu", [MBlk("Welcome to HealthAlert M")]),
                VBody("HealthAlert menu", [VBlk("Welcome to HealthAlert V")]),
            ],
        )
        _health_info = PageBuilder.build_cp(
            parent=ha_menu,
            slug="health-info",
            title="health info",
            bodies=[
                WABody("health info", [WABlk(m) for m in ["wa1", "wa2", "wa3"]]),
                MBody("health info", [MBlk(m) for m in ["m1", "m2", "m3"]]),
                VBody("health info", [VBlk(m) for m in ["v1", "v2", "v3"]]),
            ],
        )

        orig = impexp.get_page_json()
        impexp.export_reimport()
        imported = impexp.get_page_json()
        assert imported == orig

    def test_variations(self, impexp: ImportExportFixture) -> None:
        """
        ContentPages with variation messages (and next prompts) are preserved
        across export/import.

        NOTE: The old importer can't handle multiple restrictions on a
            variation, so it gets a slightly simpler dataset.
        """
        set_profile_field_options()

        home_page = HomePage.objects.first()
        imp_exp = PageBuilder.build_cpi(home_page, "import-export", "Import Export")

        m1vars = [
            VarMsg("Single male", gender="male", relationship="single"),
            VarMsg("Complicated male", gender="male", relationship="complicated"),
        ]
        if impexp.importer == "old":
            m1vars = [
                VarMsg("Single", relationship="single"),
                VarMsg("Complicated", relationship="complicated"),
            ]

        cp_imp_exp_wablks = [
            WABlk(
                "Message 1",
                next_prompt="Next message",
                buttons=[{"type": "next_message", "value": {"title": "Next message"}}],
                variation_messages=m1vars,
            ),
            WABlk(
                "Message 2, variable placeholders as well {{0}}",
                buttons=[{"type": "next_message", "value": {"title": "Next message"}}],
                variation_messages=[VarMsg("Var'n for Rather not say", gender="empty")],
            ),
            WABlk("Message 3 with no variation", next_prompt="Next message"),
        ]
        _cp_imp_exp = PageBuilder.build_cp(
            parent=imp_exp,
            slug="cp-import-export",
            title="CP-Import/export",
            bodies=[WABody("WA import export data", cp_imp_exp_wablks)],
        )

        orig = impexp.get_page_json()
        impexp.export_reimport()
        imported = impexp.get_page_json()
        assert imported == orig

    def test_tags_and_related(self, impexp: ImportExportFixture) -> None:
        """
        ContentPages with tags and related pages are preserved across
        export/import.
        """
        home_page = HomePage.objects.first()
        main_menu = PageBuilder.build_cpi(home_page, "main-menu", "Main Menu")
        ha_menu = PageBuilder.build_cp(
            parent=main_menu,
            slug="ha-menu",
            title="HealthAlert menu",
            bodies=[
                WABody("HealthAlert menu", [WABlk("*Welcome to HealthAlert* WA")]),
                MBody("HealthAlert menu", [MBlk("Welcome to HealthAlert M")]),
            ],
            tags=["tag1", "tag2"],
        )
        health_info = PageBuilder.build_cp(
            parent=ha_menu,
            slug="health-info",
            title="health info",
            bodies=[MBody("health info", [MBlk("*Health information* M")])],
            tags=["tag2", "tag3"],
        )
        self_help = PageBuilder.build_cp(
            parent=ha_menu,
            slug="self-help",
            title="self-help",
            bodies=[WABody("self-help", [WABlk("*Self-help programs* WA")])],
            tags=["tag4"],
        )
        PageBuilder.link_related(health_info, [self_help])
        PageBuilder.link_related(self_help, [health_info])

        orig = impexp.get_page_json()
        impexp.export_reimport()
        imported = impexp.get_page_json()
        assert imported == orig

    def test_triggers_and_quick_replies(self, impexp: ImportExportFixture) -> None:
        """
        ContentPages with triggers and quick replies are preserved across
        export/import.
        """
        home_page = HomePage.objects.first()
        main_menu = PageBuilder.build_cpi(home_page, "main-menu", "Main Menu")
        ha_menu = PageBuilder.build_cp(
            parent=main_menu,
            slug="ha-menu",
            title="HealthAlert menu",
            bodies=[
                WABody("HealthAlert menu", [WABlk("*Welcome to HealthAlert* WA")]),
                MBody("HealthAlert menu", [MBlk("Welcome to HealthAlert M")]),
            ],
            triggers=["trigger1", "trigger2"],
        )
        _health_info = PageBuilder.build_cp(
            parent=ha_menu,
            slug="health-info",
            title="health info",
            bodies=[MBody("health info", [MBlk("*Health information* M")])],
            triggers=["trigger2", "trigger3"],
            quick_replies=["button1", "button2"],
        )
        _self_help = PageBuilder.build_cp(
            parent=ha_menu,
            slug="self-help",
            title="self-help",
            bodies=[WABody("self-help", [WABlk("*Self-help programs* WA")])],
            quick_replies=["button3", "button2"],
        )

        orig = impexp.get_page_json()
        impexp.export_reimport()
        imported = impexp.get_page_json()
        assert imported == orig

    def test_whatsapp_template(self, impexp: ImportExportFixture) -> None:
        """
        ContentPages that are whatsapp templates are preserved across
        export/import.
        """
        home_page = HomePage.objects.first()
        main_menu = PageBuilder.build_cpi(home_page, "main-menu", "Main Menu")
        ha_menu = PageBuilder.build_cp(
            parent=main_menu,
            slug="ha-menu",
            title="HealthAlert menu",
            bodies=[WABody("HealthAlert menu", [WABlk("*Welcome to HealthAlert* WA")])],
        )
        _health_info = PageBuilder.build_cp(
            parent=ha_menu,
            slug="health-info",
            title="health info",
            bodies=[WABody("health info", [WABlk("*Health information* WA")])],
            whatsapp_template_name="template-health-info",
        )

        orig = impexp.get_page_json()
        impexp.export_reimport()
        imported = impexp.get_page_json()
        assert imported == orig

    def test_translations(self, impexp: ImportExportFixture) -> None:
        """
        ContentPages in multiple languages are preserved across export/import.

        FIXME:
         * We shouldn't need to import different languages separately.
        """
        # Create a new homepage for Portuguese.
        pt, _created = Locale.objects.get_or_create(language_code="pt")
        HomePage.add_root(locale=pt, title="Home (pt)", slug="home-pt")

        # English pages
        home_en = HomePage.objects.get(locale__language_code="en")
        _app_rem = PageBuilder.build_cpi(
            parent=home_en, slug="appointment-reminders", title="Appointment reminders"
        )
        _sbm = PageBuilder.build_cpi(
            parent=home_en, slug="stage-based-messages", title="Stage-based messages"
        )
        _him = PageBuilder.build_cpi(
            parent=home_en, slug="health-info-messages", title="Health info messages"
        )
        _wtt = PageBuilder.build_cpi(
            parent=home_en,
            slug="whatsapp-template-testing",
            title="whatsapp template testing",
        )
        imp_exp = PageBuilder.build_cpi(
            parent=home_en, slug="import-export", title="Import Export"
        )
        non_templ_wablks = [
            WABlk("this is a non template message"),
            WABlk("this message has a doc"),
            WABlk("this message comes with audio"),
        ]
        non_tmpl = PageBuilder.build_cp(
            parent=imp_exp,
            slug="non-template",
            title="Non template messages",
            bodies=[WABody("non template OCS", non_templ_wablks)],
        )

        # Portuguese pages
        home_pt = HomePage.objects.get(locale__language_code="pt")
        imp_exp_pt = PageBuilder.build_cpi(
            parent=home_pt,
            slug="import-export-pt",
            title="Import Export (pt)",
            translated_from=imp_exp,
        )
        non_templ_wablks_pt = [
            WABlk("this is a non template message (pt)"),
            WABlk("this message has a doc (pt)"),
            WABlk("this message comes with audio (pt)"),
        ]
        non_tmpl_pt = PageBuilder.build_cp(
            parent=imp_exp_pt,
            slug="non-template-pt",
            title="Non template messages",
            bodies=[WABody("non template OCS", non_templ_wablks_pt)],
            translated_from=non_tmpl,
        )

        assert imp_exp.translation_key == imp_exp_pt.translation_key
        assert non_tmpl.translation_key == non_tmpl_pt.translation_key

        orig = impexp.get_page_json()
        content_en = impexp.export_content(locale="en")
        content_pt = impexp.export_content(locale="pt")

        impexp.import_content(content_en, locale="en")
        impexp.import_content(content_pt, locale="pt", purge=False)
        imported = impexp.get_page_json()
        assert imported == orig
<<<<<<< HEAD
    
    def test_example_values(self, impexp: ImportExportFixture) -> None:
        """
        ContentPages with example values in whatsapp messages are preserved
        across export/import.
        """
        if impexp.importer == "old":
            pytest.skip("Old importer can't handle example values.")    

        home_page = HomePage.objects.first()
        main_menu = PageBuilder.build_cpi(home_page, "main-menu", "Main Menu")
        
        ha_menu = PageBuilder.build_cp(
            parent=main_menu,
            slug="ha-menu",
            title="HealthAlert menu",
            bodies=[WABody("HealthAlert menu", [WABlk("*Welcome to HealthAlert* WA")])],
        )

        example_values = ["Example value 1", "Example value 2"]
        _health_info = PageBuilder.build_cp(
            parent=ha_menu,
            slug="health-info",
            title="health info",
            bodies=[WABody("health info", [WABlk("*Health information* WA", example_values=example_values)])],
            whatsapp_template_name="template-health-info",
        )

        orig = impexp.get_page_json()
        impexp.export_reimport()
        imported = impexp.get_page_json()
        #print(f"EXP = {content}")
        assert imported == orig
=======

    def test_translations_en(self, impexp: ImportExportFixture) -> None:
        """
        ContentPages in multiple languages are that are imported with a locale
        specified have pages in that locale preserved and all other locales are
        removed.
        """
        if impexp.importer == "old":
            pytest.skip("Old importer can't handle multiple languages at once.")

        # Create a new homepage for Portuguese.
        pt, _created = Locale.objects.get_or_create(language_code="pt")
        HomePage.add_root(locale=pt, title="Home (pt)", slug="home-pt")

        # English pages
        home_en = HomePage.objects.get(locale__language_code="en")
        _app_rem = PageBuilder.build_cpi(
            parent=home_en, slug="appointment-reminders", title="Appointment reminders"
        )
        _sbm = PageBuilder.build_cpi(
            parent=home_en, slug="stage-based-messages", title="Stage-based messages"
        )
        _him = PageBuilder.build_cpi(
            parent=home_en, slug="health-info-messages", title="Health info messages"
        )
        _wtt = PageBuilder.build_cpi(
            parent=home_en,
            slug="whatsapp-template-testing",
            title="whatsapp template testing",
        )
        imp_exp = PageBuilder.build_cpi(
            parent=home_en, slug="import-export", title="Import Export"
        )
        non_templ_wablks = [
            WABlk("this is a non template message"),
            WABlk("this message has a doc"),
            WABlk("this message comes with audio"),
        ]
        non_tmpl = PageBuilder.build_cp(
            parent=imp_exp,
            slug="non-template",
            title="Non template messages",
            bodies=[WABody("non template OCS", non_templ_wablks)],
        )

        # Portuguese pages
        home_pt = HomePage.objects.get(locale__language_code="pt")
        imp_exp_pt = PageBuilder.build_cpi(
            parent=home_pt,
            slug="import-export-pt",
            title="Import Export (pt)",
            translated_from=imp_exp,
        )
        non_templ_wablks_pt = [
            WABlk("this is a non template message (pt)"),
            WABlk("this message has a doc (pt)"),
            WABlk("this message comes with audio (pt)"),
        ]
        non_tmpl_pt = PageBuilder.build_cp(
            parent=imp_exp_pt,
            slug="non-template-pt",
            title="Non template messages",
            bodies=[WABody("non template OCS", non_templ_wablks_pt)],
            translated_from=non_tmpl,
        )

        assert imp_exp.translation_key == imp_exp_pt.translation_key
        assert non_tmpl.translation_key == non_tmpl_pt.translation_key

        orig_en = impexp.get_page_json(locale="en")
        content = impexp.export_content()

        impexp.import_content(content, locale="en")
        imported = impexp.get_page_json()
        assert imported == orig_en
>>>>>>> 49a79372
<|MERGE_RESOLUTION|>--- conflicted
+++ resolved
@@ -490,8 +490,6 @@
         Export all content, then immediately reimport it.
         """
         self.import_content(self.export_content())
-        
-
 
     def get_page_json(self, locale: str | None = None) -> DbDicts:
         """
@@ -1014,42 +1012,7 @@
         impexp.import_content(content_en, locale="en")
         impexp.import_content(content_pt, locale="pt", purge=False)
         imported = impexp.get_page_json()
-        assert imported == orig
-<<<<<<< HEAD
-    
-    def test_example_values(self, impexp: ImportExportFixture) -> None:
-        """
-        ContentPages with example values in whatsapp messages are preserved
-        across export/import.
-        """
-        if impexp.importer == "old":
-            pytest.skip("Old importer can't handle example values.")    
-
-        home_page = HomePage.objects.first()
-        main_menu = PageBuilder.build_cpi(home_page, "main-menu", "Main Menu")
-        
-        ha_menu = PageBuilder.build_cp(
-            parent=main_menu,
-            slug="ha-menu",
-            title="HealthAlert menu",
-            bodies=[WABody("HealthAlert menu", [WABlk("*Welcome to HealthAlert* WA")])],
-        )
-
-        example_values = ["Example value 1", "Example value 2"]
-        _health_info = PageBuilder.build_cp(
-            parent=ha_menu,
-            slug="health-info",
-            title="health info",
-            bodies=[WABody("health info", [WABlk("*Health information* WA", example_values=example_values)])],
-            whatsapp_template_name="template-health-info",
-        )
-
-        orig = impexp.get_page_json()
-        impexp.export_reimport()
-        imported = impexp.get_page_json()
-        #print(f"EXP = {content}")
-        assert imported == orig
-=======
+        assert imported == orig    
 
     def test_translations_en(self, impexp: ImportExportFixture) -> None:
         """
@@ -1125,4 +1088,36 @@
         impexp.import_content(content, locale="en")
         imported = impexp.get_page_json()
         assert imported == orig_en
->>>>>>> 49a79372
+
+    def test_example_values(self, impexp: ImportExportFixture) -> None:
+        """
+        ContentPages with example values in whatsapp messages are preserved
+        across export/import.
+        """
+        if impexp.importer == "old":
+            pytest.skip("Old importer can't handle example values.")    
+
+        home_page = HomePage.objects.first()
+        main_menu = PageBuilder.build_cpi(home_page, "main-menu", "Main Menu")
+        
+        ha_menu = PageBuilder.build_cp(
+            parent=main_menu,
+            slug="ha-menu",
+            title="HealthAlert menu",
+            bodies=[WABody("HealthAlert menu", [WABlk("*Welcome to HealthAlert* WA")])],
+        )
+
+        example_values = ["Example value 1", "Example value 2"]
+        _health_info = PageBuilder.build_cp(
+            parent=ha_menu,
+            slug="health-info",
+            title="health info",
+            bodies=[WABody("health info", [WABlk("*Health information* WA", example_values=example_values)])],
+            whatsapp_template_name="template-health-info",
+        )
+
+        orig = impexp.get_page_json()
+        impexp.export_reimport()
+        imported = impexp.get_page_json()
+        #print(f"EXP = {content}")
+        assert imported == orig