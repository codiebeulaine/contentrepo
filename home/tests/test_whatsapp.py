import json
from pathlib import Path

import pytest
import responses
from django.core.files.images import ImageFile  # type: ignore
from pytest_django.fixtures import SettingsWrapper
from responses.matchers import multipart_matcher
from wagtail.images.models import Image  # type: ignore
from wagtail.models import Locale  # type: ignore

from home.whatsapp import create_whatsapp_template


@pytest.mark.django_db
class TestWhatsApp:
    @responses.activate
    def test_create_whatsapp_template(self) -> None:
        """
        Creating a WhatsApp template results in a single HTTP call to the
        WhatsApp API containing the template data.
        """
        data = {
            "category": "UTILITY",
            "name": "test-template",
            "language": "en_US",
            "components": [{"type": "BODY", "text": "Test Body"}],
        }
        url = "http://whatsapp/graph/v14.0/27121231234/message_templates"
        responses.add(responses.POST, url, json={})

        create_whatsapp_template("test-template", "Test Body", "UTILITY")

        request = responses.calls[0].request

        assert request.headers["Authorization"] == "Bearer fake-access-token"
        assert json.loads(request.body) == data

    @responses.activate
    def test_create_whatsapp_template_with_example_values(self) -> None:
        """
        When we create a WhatsApp template with example values, the examples
        are included in the HTTP request's template body component.
        """
        data = {
            "category": "UTILITY",
            "name": "test-template",
            "language": "en_US",
            "components": [
                {
                    "type": "BODY",
                    "text": "Hi {{1}}. You are testing as a {{2}}",
                    "example": {
                        "body_text": [
                            [
                                "Fritz",
                                "beta tester",
                            ]
                        ]
                    },
                },
            ],
        }
        url = "http://whatsapp/graph/v14.0/27121231234/message_templates"
        responses.add(responses.POST, url, json={})

        create_whatsapp_template(
            "test-template",
            "Hi {{1}}. You are testing as a {{2}}",
            "UTILITY",
            example_values=["Fritz", "beta tester"],
        )

        request = responses.calls[0].request
        assert request.headers["Authorization"] == "Bearer fake-access-token"
        assert json.loads(request.body) == data

    @responses.activate
    def test_create_whatsapp_template_with_buttons(self) -> None:
        """
        When we create a WhatsApp template with quick-reply buttons, the
        template data includes a buttons component that contains the buttons.
        """
        data = {
            "category": "UTILITY",
            "name": "test-template",
            "language": "en_US",
            "components": [
                {"type": "BODY", "text": "Test Body"},
                {
                    "type": "BUTTONS",
                    "buttons": [
                        {"type": "QUICK_REPLY", "text": "Test button1"},
                        {"type": "QUICK_REPLY", "text": "test button2"},
                    ],
                },
            ],
        }
        url = "http://whatsapp/graph/v14.0/27121231234/message_templates"
        responses.add(responses.POST, url, json={})

        create_whatsapp_template(
            "test-template",
            "Test Body",
            "UTILITY",
            quick_replies=["Test button1", "test button2"],
        )

        request = responses.calls[0].request

        assert request.headers["Authorization"] == "Bearer fake-access-token"
        assert json.loads(request.body) == data

    @responses.activate
    def test_create_whatsapp_template_with_image(
        self, tmp_path: Path, settings: SettingsWrapper
    ) -> None:
        """
        When we create a WhatsApp template with an image, the image must be
        uploaded separately:
         * A POST containing image metadata that returns a sesson id.
         * A POST containing the session id and the image data that returns an
           image handle.
         * A POST containing the template data, with the image handle in a
           header/image component.
        """
        settings.MEDIA_ROOT = tmp_path
        img_name = "test.jpeg"
        img_path = Path("home/tests/test_static") / img_name

        read_file = img_path.open("rb")
        saved_image = Image(
            title=img_name,
            file=ImageFile(read_file, name=img_name),
        )
        saved_file = saved_image.file
        saved_image.save()
        read_file.seek(0)

        mock_session_id = "TEST_SESSION_ID"
        mock_session_url = "http://whatsapp/graph/v14.0/app/uploads"
        responses.add(responses.POST, mock_session_url, json={"id": mock_session_id})

        mock_start_upload_url = f"http://whatsapp/graph/{mock_session_id}"
        mock_image_handle = "TEST_IMAGE_HANDLE"
        mock_files_data = {
            "file": (saved_file),
        }
        mock_form_data = {
            "number": settings.FB_BUSINESS_ID,
            "access_token": settings.WHATSAPP_ACCESS_TOKEN,
        }
        responses.add(
            responses.POST,
            mock_start_upload_url,
            json={"h": mock_image_handle},
            match=[multipart_matcher(mock_files_data, data=mock_form_data)],
        )
        template_url = "http://whatsapp/graph/v14.0/27121231234/message_templates"
        responses.add(responses.POST, template_url, json={})

        create_whatsapp_template(
<<<<<<< HEAD
            "Test-Template", "Test Body", "UTILITY", image_id=saved_image.id
=======
            "test-template", "Test Body", "UTILITY", [], saved_image.id
>>>>>>> f615f8e2
        )

        mock_get_session_data = {
            "file_length": 631,
            "file_type": "image/jpeg",
            "access_token": "fake-access-token",
            "number": "27121231234",
        }
        gsid_req = responses.calls[0].request
        assert json.loads(gsid_req.body) == mock_get_session_data

        ct_req = responses.calls[2].request
        mock_create_template_data = {
            "category": "UTILITY",
            "name": "test-template",
            "language": "en_US",
            "components": [
                {"type": "BODY", "text": "Test Body"},
                {
                    "type": "HEADER",
                    "format": "IMAGE",
                    "example": {"header_handle": [mock_image_handle]},
                },
            ],
        }

        assert ct_req.headers["Authorization"] == "Bearer fake-access-token"
        assert json.loads(ct_req.body) == mock_create_template_data

    @responses.activate
    def test_create_whatsapp_template_with_language(self) -> None:
        """
        When we create a WhatsApp template, the language is converted to the
        appropriate WhatsApp language code.
        """
        url = "http://whatsapp/graph/v14.0/27121231234/message_templates"
        responses.add(responses.POST, url, json={})

        # The default English locale gives us a language of "en_US".
        # FIXME: Should this be "en" instead?
        en = Locale.objects.get(language_code="en")
        create_whatsapp_template("Test-Template", "Test Body", "UTILITY", locale=en)
        assert json.loads(responses.calls[-1].request.body) == {
            "category": "UTILITY",
            "name": "test-template",
            "language": "en_US",
            "components": [{"type": "BODY", "text": "Test Body"}],
        }

        # WhatsApp doesn't support Portuguese without a country code, so we
        # pick "pt_PT" rather than "pt_BR".
        pt, _created = Locale.objects.get_or_create(language_code="pt")
        create_whatsapp_template("Test-pt", "Corpo de Teste", "UTILITY", locale=pt)
        assert json.loads(responses.calls[-1].request.body) == {
            "category": "UTILITY",
            "name": "test-pt",
            "language": "pt_PT",
            "components": [{"type": "BODY", "text": "Corpo de Teste"}],
        }

        # If we specifically want Brazillian Portuguese, we can use a locale
        # specifically for that.
        ptbr, _created = Locale.objects.get_or_create(language_code="pt_BR")
        create_whatsapp_template("Test-pt-BR", "Corpo de Teste", "UTILITY", locale=ptbr)
        assert json.loads(responses.calls[-1].request.body) == {
            "category": "UTILITY",
            "name": "test-pt-br",
            "language": "pt_BR",
            "components": [{"type": "BODY", "text": "Corpo de Teste"}],
        }<|MERGE_RESOLUTION|>--- conflicted
+++ resolved
@@ -160,11 +160,7 @@
         responses.add(responses.POST, template_url, json={})
 
         create_whatsapp_template(
-<<<<<<< HEAD
-            "Test-Template", "Test Body", "UTILITY", image_id=saved_image.id
-=======
-            "test-template", "Test Body", "UTILITY", [], saved_image.id
->>>>>>> f615f8e2
+            "test-template", "Test Body", "UTILITY", image_id=saved_image.id
         )
 
         mock_get_session_data = {
