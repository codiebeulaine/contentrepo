import json
from pathlib import Path

import pytest
import responses
from django.core.files.images import ImageFile
from responses.matchers import multipart_matcher
from wagtail.images.models import Image

from home.whatsapp import create_whatsapp_template


@pytest.mark.django_db
class TestWhatsApp:
    @responses.activate
    def test_create_whatsapp_template(self):
        data = {
            "category": "UTILITY",
            "name": "test-template",
            "language": "en_US",
            "components": [{"type": "BODY", "text": "Test Body"}],
        }
        url = "http://whatsapp/graph/v14.0/27121231234/message_templates"
        responses.add(responses.POST, url, json={})

        create_whatsapp_template("Test-Template", "Test Body", "UTILITY")

        request = responses.calls[0].request

        assert request.headers["Authorization"] == "Bearer fake-access-token"
        assert request.body == json.dumps(data, indent=4)

    @responses.activate
    def test_create_whatsapp_template_with_example_values(self):
        data = {
            "category": "UTILITY",
            "name": "test-template",
            "language": "en_US",
            "components": [
                {
                    "type": "BODY",
                    "text": "Hi {{1}}. You are testing as a {{2}}",
                    "example": {
                        "body_text": [
                            [
                                "Fritz",
                                "beta tester",
                            ]
                        ]
                    },
                },
            ],
        }
        url = "http://whatsapp/graph/v14.0/27121231234/message_templates"
        responses.add(responses.POST, url, json={})

        create_whatsapp_template(
            "Test-Template",
            "Hi {{1}}. You are testing as a {{2}}",
            [],
            None,
            ["Fritz", "beta tester"],
        )

        request = responses.calls[0].request
        assert request.headers["Authorization"] == "Bearer fake-access-token"
        assert request.body == json.dumps(data, indent=4)

    @responses.activate
    def test_create_whatsapp_template_with_buttons(self):
        data = {
            "category": "UTILITY",
            "name": "test-template",
            "language": "en_US",
            "components": [
                {"type": "BODY", "text": "Test Body"},
                {
                    "type": "BUTTONS",
                    "buttons": [
                        {"type": "QUICK_REPLY", "text": "Test button1"},
                        {"type": "QUICK_REPLY", "text": "test button2"},
                    ],
                },
            ],
        }
        url = "http://whatsapp/graph/v14.0/27121231234/message_templates"
        responses.add(responses.POST, url, json={})

        create_whatsapp_template(
<<<<<<< HEAD
            "Test-Template", "Test Body", "UTILITY", ["Test button1", "test button2"]
=======
            "Test-Template",
            "Test Body",
            ["Test button1", "test button2"],
>>>>>>> 5bdf1ad0
        )

        request = responses.calls[0].request

        assert request.headers["Authorization"] == "Bearer fake-access-token"
        assert request.body == json.dumps(data, indent=4)

    @responses.activate
    def test_create_whatsapp_template_with_image(self, tmp_path, settings):
        settings.MEDIA_ROOT = tmp_path
        img_name = "test.jpeg"
        img_path = Path("home/tests/test_static") / img_name

        read_file = img_path.open("rb")
        saved_image = Image(
            title=img_name,
            file=ImageFile(read_file, name=img_name),
        )
        saved_file = saved_image.file
        saved_image.save()
        read_file.seek(0)

        mock_session_id = "TEST_SESSION_ID"
        mock_session_url = "http://whatsapp/graph/v14.0/app/uploads"
        responses.add(responses.POST, mock_session_url, json={"id": mock_session_id})

        mock_start_upload_url = f"http://whatsapp/graph/{mock_session_id}"
        mock_image_handle = "TEST_IMAGE_HANDLE"
        mock_files_data = {
            "file": (saved_file),
        }
        mock_form_data = {
            "number": settings.FB_BUSINESS_ID,
            "access_token": settings.WHATSAPP_ACCESS_TOKEN,
        }
        responses.add(
            responses.POST,
            mock_start_upload_url,
            json={"h": mock_image_handle},
            match=[multipart_matcher(mock_files_data, data=mock_form_data)],
        )
        template_url = "http://whatsapp/graph/v14.0/27121231234/message_templates"
        responses.add(responses.POST, template_url, json={})

        create_whatsapp_template(
            "Test-Template", "Test Body", "UTILITY", [], saved_image.id
        )

        mock_get_session_data = {
            "file_length": 631,
            "file_type": "image/jpeg",
            "access_token": "fake-access-token",
            "number": "27121231234",
        }
        get_session_id_request = responses.calls[0].request
        assert get_session_id_request.body == json.dumps(
            mock_get_session_data, indent=4
        )

        create_template_request = responses.calls[2].request
        mock_create_template_data = {
            "category": "UTILITY",
            "name": "test-template",
            "language": "en_US",
            "components": [
                {"type": "BODY", "text": "Test Body"},
                {
                    "type": "HEADER",
                    "format": "IMAGE",
                    "example": {"header_handle": [mock_image_handle]},
                },
            ],
        }

        assert (
            create_template_request.headers["Authorization"]
            == "Bearer fake-access-token"
        )
        assert create_template_request.body == json.dumps(
            mock_create_template_data, indent=4
        )<|MERGE_RESOLUTION|>--- conflicted
+++ resolved
@@ -57,6 +57,7 @@
         create_whatsapp_template(
             "Test-Template",
             "Hi {{1}}. You are testing as a {{2}}",
+            "UTILITY",
             [],
             None,
             ["Fritz", "beta tester"],
@@ -87,13 +88,10 @@
         responses.add(responses.POST, url, json={})
 
         create_whatsapp_template(
-<<<<<<< HEAD
-            "Test-Template", "Test Body", "UTILITY", ["Test button1", "test button2"]
-=======
             "Test-Template",
             "Test Body",
+            "UTILITY",
             ["Test button1", "test button2"],
->>>>>>> 5bdf1ad0
         )
 
         request = responses.calls[0].request
