--- conflicted
+++ resolved
@@ -100,30 +100,6 @@
 
 
 def create_whatsapp_template(
-<<<<<<< HEAD
-    name, body, category, quick_replies=(), image_id=None, example_values=None
-):
-    components = create_whatsapp_template_submission(
-        body, quick_replies, example_values
-    )
-    if image_id:
-        components.append(create_whatsapp_template_image(image_id))
-    submit_whatsapp_template(name, category, components)
-
-
-def create_whatsapp_template_submission(
-    body, quick_replies=(), example_values=None
-) -> list[dict]:
-    """
-    Create the body and buttons components of a WhatsApp template submission
-    request, but not the images because those need to be uploaded separately.
-    """
-    body = {"type": "BODY", "text": body}
-    if example_values:
-        body["example"] = {"body_text": [example_values]}
-
-    components = [body]
-=======
     name: str,
     body: str,
     category: str,
@@ -136,29 +112,26 @@
     Create a WhatsApp template through the WhatsApp Business API.
 
     """
-    url = urljoin(
-        settings.WHATSAPP_API_URL,
-        f"graph/v14.0/{settings.FB_BUSINESS_ID}/message_templates",
-    )
-    headers = {
-        "Authorization": f"Bearer {settings.WHATSAPP_ACCESS_TOKEN}",
-        "Content-Type": "application/json",
-    }
-
-    components: list[dict[str, Any]] = []
+    components = create_whatsapp_template_submission(
+        body, quick_replies, example_values
+    )
+    if image_id:
+        components.append(create_whatsapp_template_image(image_id))
+    submit_whatsapp_template(name, category, locale, components)
+
+
+def create_whatsapp_template_submission(
+    body, quick_replies=(), example_values=None
+) -> list[dict]:
+    """
+    Create the body and buttons components of a WhatsApp template submission
+    request, but not the images because those need to be uploaded separately.
+    """
+    body = {"type": "BODY", "text": body}
     if example_values:
-        components.append(
-            {
-                "type": "BODY",
-                "text": body,
-                "example": {
-                    "body_text": [example_values],
-                },
-            }
-        )
-    else:
-        components.append({"type": "BODY", "text": body})
->>>>>>> 5e03e46c
+        body["example"] = {"body_text": [example_values]}
+
+    components = [body]
 
     if quick_replies:
         buttons = []
@@ -178,7 +151,7 @@
     }
 
 
-def submit_whatsapp_template(name, category, components):
+def submit_whatsapp_template(name, category, locale, components):
     url = urljoin(
         settings.WHATSAPP_API_URL,
         f"graph/v14.0/{settings.FB_BUSINESS_ID}/message_templates",
