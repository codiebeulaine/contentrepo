import copy
import csv
import io
import re
from dataclasses import dataclass
from io import BytesIO
from json import dumps
from logging import getLogger
from math import ceil
from typing import List, Tuple, Union
from urllib.parse import unquote

import numpy as np
from django.http import HttpResponse
from openpyxl import load_workbook
from openpyxl.styles import Border, Color, Font, NamedStyle, PatternFill, Side
from openpyxl.utils import get_column_letter
from openpyxl.workbook import Workbook
from openpyxl.worksheet.worksheet import Worksheet
from taggit.models import Tag
from wagtail import blocks
from wagtail.documents.blocks import DocumentChooserBlock
from wagtail.documents.models import Document
from wagtail.images.blocks import ImageChooserBlock
from wagtail.images.models import Image
from wagtail.models import Locale
from wagtail.models.sites import Site
from wagtail.query import PageQuerySet
from wagtail.rich_text import RichText
from wagtailmedia.models import Media

from .constants import model

from home.models import (  # isort:skip
    ContentPage,
    ContentPageIndex,
    ContentQuickReply,
    ContentTrigger,
    HomePage,
    MediaBlock,
    Page,
    VariationBlock,
    OrderedContentSet,
)


EXPORT_FIELDNAMES = [
    "page_id",
    "slug",
    "parent",
    "web_title",
    "web_subtitle",
    "web_body",
    "whatsapp_title",
    "whatsapp_body",
    "whatsapp_template_name",
    "variation_title",
    "variation_body",
    "messenger_title",
    "messenger_body",
    "viber_title",
    "viber_body",
    "translation_tag",
    "tags",
    "quick_replies",
    "triggers",
    "locale",
    "next_prompt",
    "image_link",
    "doc_link",
    "media_link",
    "related_pages",
]

logger = getLogger(__name__)

<<<<<<< HEAD
def cosine_similarity(A, B):
    return float((np.dot(A, B) / (np.linalg.norm(A) * np.linalg.norm(B))))


def retrieve_top_n_content_pieces(user_input, queryset, n=5, content_type=None):
    # similar_embeddings = [{'faq_name':, 'faq_content':, 'embedding':}, ...] # We need to filter by content type and then retrieve their embeddings
    # Generate embedding for user text
    user_embedding = model.encode([user_input])

    documents_retrieved = []
    for page in queryset:
        similarity_score = cosine_similarity(
            user_embedding[0].tolist(), page.embedding["values"]
        )  # Replace with your cosine similarity calculation
        documents_retrieved.append((page.pk, page.title, page.body, similarity_score))
    documents_retrieved = sorted(documents_retrieved, key=lambda x: x[3], reverse=True)
    content_retrieved = [doc[0] for doc in documents_retrieved[0:n]]
    return content_retrieved


def import_content(file, filetype, purge=True, locale="en"):
=======

def import_content(file, filetype, progress_queue, purge=True, locale="en"):
>>>>>>> 4668eb09
    def set_variation_blocks(body_values, message_number):
        variation_blocks = []
        for variation_message in variation_messages:
            if variation_message["message_number"] == str(message_number):
                profile_field, profile_field_value = variation_message[
                    "variation_title"
                ].split(": ")
                site = Site.objects.get(is_default_site=True)
                for profile_block in site.sitesettings.profile_field_options:
                    if profile_block.block_type == profile_field:
                        variation_blocks.append(
                            {
                                "variation_restrictions": [
                                    {
                                        "type": profile_field,
                                        "value": profile_field_value,
                                    }
                                ],
                                "message": variation_message["variation_body"],
                            }
                        )
                        break
            body_values["variation_messages"] = variation_blocks
        return body_values

    def get_rich_text_body(text=None):
        if text:
            body = []
            lines = text.splitlines()
            for line in lines:
                if len(line) != 0:
                    body = body + [("paragraph", RichText(line))]
            return body

    def get_body(messages, type_of_message, variation_messages=[]):
        struct_blocks = []
        for message_number, raw in enumerate(messages, 1):
            im = None
            doc = None
            media = None
            if not raw:
                return struct_blocks
            split_body = raw.split("/n")
            for line in split_body:
                if "image_link:" in line:
                    link = raw[raw.index(":") + 1 :]
                    im = Image.objects.get(url=link).id
                if "doc_link:" in line:
                    link = raw[raw.index(":") + 1 :]
                    doc = Document.objects.get(url=link).id
                if "media_link:" in line:
                    link = raw[raw.index(":") + 1 :]
                    doc = Media.objects.get(url=link).id
            message_body = raw
            if message_body:
                body_blocks = [
                    ("message", blocks.TextBlock()),
                ]
                if im:
                    body_blocks.append(("image", ImageChooserBlock()))
                if doc:
                    body_blocks.append(
                        ("document", DocumentChooserBlock()),
                    )
                if media:
                    body_blocks.append(
                        ("media", MediaBlock()),
                    )
                if type_of_message == "Whatsapp_Message" and variation_messages:
                    body_blocks.append(
                        ("variation_messages", blocks.ListBlock(VariationBlock()))
                    )
                block = blocks.StructBlock(body_blocks)
                body_values = {
                    "message": message_body,
                }
                if im:
                    body_values["image"] = im
                if doc:
                    body_values["document"] = doc
                if media:
                    body_values["media"] = media

                if type_of_message == "Whatsapp_Message" and variation_messages:
                    body_values = set_variation_blocks(
                        body_values=body_values,
                        message_number=message_number,
                    )

                block_value = block.to_python(body_values)
                struct_blocks.append((type_of_message, block_value))
        return struct_blocks

    def create_tags(row, page):
        page.tags.clear()
        if row["tags"]:
            tags = row["tags"].split(", ")
            for tag in tags:
                created_tag, _ = Tag.objects.get_or_create(name=tag.strip())
                page.tags.add(created_tag)

        if "translation_tag" in row:
            translation_tag = row["translation_tag"]
            created_tag, _ = Tag.objects.get_or_create(name=translation_tag.strip())
            page.tags.add(created_tag)

    def add_quick_replies(row, page):
        if row["quick_replies"]:
            replies = row["quick_replies"].split(", ")
            for reply in replies:
                created_tag, _ = ContentQuickReply.objects.get_or_create(
                    name=reply.strip()
                )
                page.quick_replies.add(created_tag)

    def add_triggers(row, page):
        if row["triggers"]:
            triggers = row["triggers"].split(", ")
            for trigger in triggers:
                created_tag, _ = ContentTrigger.objects.get_or_create(
                    name=trigger.strip()
                )
                page.triggers.add(created_tag)

    def add_parent(row, page, home_page):
        if row["parent"]:
            parent = Page.objects.filter(title=row["parent"], locale=page.locale).last()
            parent.add_child(instance=page)
        else:
            home_page.add_child(instance=page)

    def add_web(row, page=None):
        if "web_title" not in row.keys() or not row["web_title"]:
            return

        if page:  # update
            page.title = row["web_title"]
            page.subtitle = row["web_subtitle"]
            page.body = get_rich_text_body(row["web_body"])
            page.enable_web = True
            page.locale = home_page.locale
            return page
        return ContentPage(
            title=row["web_title"],
            slug=row["slug"],
            subtitle=row["web_subtitle"],
            body=get_rich_text_body(row["web_body"]),
            enable_web=True,
            locale=home_page.locale,
        )

    def add_whatsapp(row, whatsapp_messages, page=None, variation_messages=[]):
        if "whatsapp_title" not in row.keys() or not row["whatsapp_title"]:
            return page

        whatsapp_template_name = row.get("whatsapp_template_name", "")

        if not page:
            return ContentPage(
                title=row["whatsapp_title"],
                slug=row["slug"],
                enable_whatsapp=True,
                whatsapp_title=row["whatsapp_title"],
                whatsapp_body=get_body(
                    whatsapp_messages, "Whatsapp_Message", variation_messages
                ),
                whatsapp_template_name=whatsapp_template_name,
                is_whatsapp_template=bool(whatsapp_template_name),
                locale=home_page.locale,
            )
        else:
            page.enable_whatsapp = True
            page.whatsapp_title = row["whatsapp_title"]
            page.whatsapp_body = get_body(
                whatsapp_messages, "Whatsapp_Message", variation_messages
            )
            page.whatsapp_template_name = whatsapp_template_name
            page.is_whatsapp_template = bool(whatsapp_template_name)
            return page

    def add_messenger(row, messenger_messages, page=None):
        if "messenger_title" not in row.keys() or not row["messenger_title"]:
            return page

        if not page:
            return ContentPage(
                title=row["messenger_title"],
                slug=row["slug"],
                enable_messenger=True,
                messenger_title=row["messenger_title"],
                messenger_body=get_body(messenger_messages, "messenger_block"),
                locale=home_page.locale,
            )
        else:
            page.enable_messenger = True
            page.messenger_title = row["messenger_title"]
            page.messenger_body = get_body(messenger_messages, "messenger_block")
            return page

    def add_viber(row, viber_messages, page=None):
        if "viber_title" not in row.keys() or not row["viber_title"]:
            return page

        if not page:
            return ContentPage(
                title=row["viber_title"],
                slug=row["slug"],
                enable_viberr=True,
                viber_title=row["viber_title"],
                viber_body=get_body(viber_messages, "viber_message"),
                locale=home_page.locale,
            )
        else:
            page.enable_viber = True
            page.viber_title = row["viber_title"]
            page.viber_body = get_body(viber_messages, "viber_message")
            return page

    def clean_row(row):
        for field in (
            "web_title",
            "web_subtitle",
            "web_body",
            "whatsapp_title",
            "whatsapp_body",
            "whataspp_template_name",
            "variation_title",
            "variation_body",
            "next_prompt",
            "viber_title",
            "viber_body",
            "messenger_title",
            "messenger_body",
            "parent",
        ):
            if field in row and row[field]:
                row[field] = str(row[field]).strip()
        return row

    def get_side_panel_width(ws, column_heading):
        column_lookup = {}
        iterator = 1
        for column in ws.iter_cols(1, ws.max_column):
            column_lookup[column[1].value] = iterator
            iterator += 1
        if column_heading in column_lookup:
            return column_lookup[column_heading]
        raise KeyError(f"{column_heading} not found in column headings {column_lookup}")

    file = file.read()
    lines = []
    if filetype == "XLSX":
        wb = load_workbook(filename=BytesIO(file))
        ws = wb.worksheets[0]
        side_pannel = get_side_panel_width(ws, "message")
        if side_pannel:
            ws.delete_cols(1, side_pannel)
        ws.delete_rows(1, 2)
        for row in ws.iter_rows():
            row_dict = {}
            for index, x in enumerate(row):
                row_dict[EXPORT_FIELDNAMES[index]] = (
                    x.value.replace("_x000D_", "") if x.value else None
                )
            lines.append(row_dict)
    else:
        if isinstance(file, bytes):
            file = file.decode("utf-8")
        reader = csv.DictReader(io.StringIO(file))
        for dictionary in reader:
            lines.append(dictionary)

    # 10% progress for loading file
    progress_queue.put_nowait(10)

    if purge in ["True", "yes", True]:
        ContentPage.objects.all().delete()
        ContentPageIndex.objects.all().delete()

    # 10-20% progress for purging
    progress_queue.put_nowait(20)

    if isinstance(locale, str):
        locale = Locale.objects.get(language_code=locale)

    home_page = HomePage.objects.get(locale__pk=locale.pk)

    for index, row in enumerate(lines):
        slug = row["slug"]

        if row["web_title"] in ["", None]:
            continue
        if (
            row["parent"] in ["", None]
            and row["web_body"] in ["", None]
            and row["whatsapp_body"] in ["", None]
            and row["messenger_body"] in ["", None]
        ):
            cpi = ContentPageIndex.objects.filter(slug=slug).first()
            if cpi:
                cpi.title = row["web_title"]
                cpi.save_revision().publish()
            else:
                cpi = ContentPageIndex(title=row["web_title"], slug=slug)
                home_page.add_child(instance=cpi)
                cpi.save_revision().publish()
            continue
        row = clean_row(row)
        variation_messages = []
        whatsapp_messages = [row["whatsapp_body"]]
        messenger_messages = [row["messenger_body"]]
        viber_messages = [row["viber_body"]]
        for next_row in lines[index + 1 :]:
            if next_row["web_title"] not in ["", None]:
                break
            if next_row["whatsapp_body"] not in ["", None]:
                whatsapp_messages.append(next_row["whatsapp_body"])
            if next_row["variation_body"] not in ["", None]:
                variation_messages.append(
                    {
                        "variation_body": next_row["variation_body"],
                        "variation_title": next_row["variation_title"],
                        "message_number": next_row["message"],
                    }
                )

            if next_row["messenger_body"] not in ["", None]:
                messenger_messages.append(next_row["messenger_body"])
            if next_row["viber_body"] not in ["", None]:
                viber_messages.append(next_row["viber_body"])

        exiting_contentpage = ContentPage.objects.filter(slug=slug).first()

        contentpage = add_web(row=row, page=exiting_contentpage)
        contentpage = add_whatsapp(
            row=row,
            whatsapp_messages=whatsapp_messages,
            page=contentpage,
            variation_messages=variation_messages,
        )
        contentpage = add_messenger(
            row=row, messenger_messages=messenger_messages, page=contentpage
        )
        contentpage = add_viber(
            row=row, viber_messages=viber_messages, page=contentpage
        )
        if contentpage:
            create_tags(row, contentpage)
            add_quick_replies(row, contentpage)
            add_triggers(row, contentpage)
            if not exiting_contentpage:
                add_parent(row, contentpage, home_page)
            contentpage.save_revision().publish()
            try:
                pages = contentpage.tags.first().home_contentpagetag_items.all()
                for page in pages:
                    if page.content_object.pk != contentpage.pk:
                        contentpage.translation_key = (
                            page.content_object.translation_key
                        )
                        contentpage.save_revision().publish()
            except Exception as e:
                print(e)
        else:
            print(f"Content page not created for {row}")

        # 20-80% progress for uploading content
        progress_queue.put_nowait(20 + (index * 60 / len(lines)))

    # add related pages
    for row in lines:
        related_pages_raw_data = []
        if row["related_pages"]:
            slug = row["slug"]
            page = ContentPage.objects.filter(slug=slug).first()
            related_page_slugs = row["related_pages"].split(", ")
            for related_page_slug in related_page_slugs:
                related_page = ContentPage.objects.filter(
                    slug=related_page_slug
                ).first()
                if related_page:
                    related_pages_raw_data.append(
                        {"type": "related_page", "value": related_page.id}
                    )
                else:
                    print(f"Content page not found for slug '{related_page_slug}'")
            if related_pages_raw_data:
                page.related_pages = dumps(related_pages_raw_data)
                page.save_revision().publish()
        # 80-100% progress for uploading content
        progress_queue.put_nowait(80 + (index * 20 / len(lines)))


def style_sheet(wb: Workbook, sheet: Worksheet) -> Tuple[Workbook, Worksheet]:
    """Sets the style for the workbook adding any formatting that will make the sheet more aesthetically pleasing"""
    # Adjustment is because the size in openxlsx and google sheets are not equivalent
    adjustment = 7
    # Padding
    sheet.insert_cols(1)

    # Set columns based on best size

    column_widths_in_pts = {
        "structure": 110,
        "message": 70,
        "page_id": 110,
        "slug": 110,
        "parent": 110,
        "web_title": 110,
        "web_subtitle": 110,
        "web_body": 370,
        "whatsapp_title": 118,
        "whatsapp_body": 370,
        "whatsapp_template_name": 118,
        "variation_title": 118,
        "variation_body": 370,
        "messenger_title": 118,
        "messenger_body": 370,
        "viber_title": 118,
        "viber_body": 370,
        "translation_tag": 118,
        "tags": 118,
        "quick_replies": 118,
        "triggers": 118,
        "locale": 118,
        "next_prompt": 118,
        "image_link": 118,
        "doc_link": 118,
        "media_link": 118,
        "related": 118,
    }

    for index, column_width in enumerate(column_widths_in_pts.values(), 2):
        sheet.column_dimensions[get_column_letter(index)].width = ceil(
            column_width / adjustment
        )

    # Freeze heading row and side panel, 1 added because it freezes before the column
    panel_column = get_column_letter(5)
    sheet.freeze_panes = sheet[f"{panel_column}2"]

    # Colours
    blue = Color(rgb="0099CCFF")

    # Boarders
    left_border = Border(left=Side(border_style="thin", color="FF000000"))

    # Fills
    blue_fill = PatternFill(patternType="solid", fgColor=blue)

    # Named Styles
    header_style = NamedStyle(name="header_style")
    menu_style = NamedStyle(name="menu_style")

    # Set attributes to styles
    header_style.font = Font(bold=True, size=10)
    menu_style.fill = blue_fill
    menu_style.font = Font(bold=True, size=10)

    # Add named styles to wb
    wb.add_named_style(header_style)
    wb.add_named_style(menu_style)

    # column widths

    # Set menu style for any "Menu" row
    for row in sheet.iter_rows():
        if isinstance(row[1].value, str) and "Menu" in row[1].value:
            for cell in row:
                cell.style = menu_style

    # Set header style for row 1 and 2
    for row in sheet["1:2"]:
        for cell in row:
            cell.style = header_style

    # Set dividing border for side panel
    for cell in sheet[f"{panel_column}:{panel_column}"]:
        cell.border = left_border

    # set font on all cells initially to 10pt and row height
    general_font = Font(size=10)
    for index, row in enumerate(sheet.iter_rows()):
        if index > 2:
            sheet.row_dimensions[index].height = 60
        for cell in row:
            cell.font = general_font
            alignment = copy.copy(cell.alignment)
            alignment.wrapText = True
            cell.alignment = alignment
    return wb, sheet


def get_rows(
    page: Union[ContentPage, ContentPageIndex],
    structure_string: str,
) -> List[list]:
    """Sets up row for each page including the side panel.
    Each page is returned as a list of rows, this accounts for pages with multiple messages
    """
    rows = []
    base_row = ContentSheetRow.from_page(page=page, structure_string=structure_string)
    if base_row:
        rows.append(base_row.get_row())
        if base_row.variation_messages_rows:
            for variation_row in base_row.variation_messages_rows:
                rows.append(variation_row.get_row())
        if base_row.tuple_of_extra_rows:
            for extra_row in base_row.tuple_of_extra_rows:
                rows.append(extra_row.get_row())
                if extra_row.variation_messages_rows:
                    for variation_row in extra_row.variation_messages_rows:
                        rows.append(variation_row.get_row())
    return rows


def add_children(
    temp_sheet: List[list],
    children: PageQuerySet,
    queryset: PageQuerySet,
    parent_structure: str,
) -> List[list]:
    """Recursive function that traverses the children of a page with a depth first search algorithm"""
    for index, child in enumerate(children, 1):
        content_page = get_page(child, queryset)
        structure_string = f"{parent_structure.replace('Menu','Sub')}.{index}"
        row = get_rows(content_page, structure_string)
        if row:
            temp_sheet.extend(row)
        if content_page and content_page.has_children:
            add_children(
                temp_sheet,
                content_page.get_children(),
                queryset,
                structure_string,
            )
    return temp_sheet


def get_page(page: Union[ContentPage, ContentPageIndex], queryset: PageQuerySet = None):
    if page.content_type.name == "content page index":
        return ContentPageIndex.objects.filter(id=page.id).first()
    elif page.content_type.name == "content page" and queryset:
        return queryset.filter(id=page.id).first()
    else:
        return ContentPage.objects.filter(id=page.id).first()


def get_content_depth(queryset: PageQuerySet) -> list[int]:
    if queryset:
        distance = max([x.depth for x in queryset]) - 1
        headings = [x for x in range(1, distance)]
        return headings
    else:
        return [1, 2, 3, 4, 5]


def get_content_sheet(queryset: PageQuerySet) -> List[list]:
    content_sheet = []
    headings = ["structure", "message"] + EXPORT_FIELDNAMES
    content_sheet.append(headings)
    for locale in Locale.objects.all():
        home = HomePage.objects.filter(locale_id=locale.id).first()
        if home:
            main_menu_pages = home.get_children()
            for index, page in enumerate(main_menu_pages, 1):
                structure_string = f"Menu {index}"
                content_page = get_page(page, queryset)
                if content_page:
                    row = get_rows(content_page, structure_string)
                    content_sheet.extend(row)
                    if content_page.has_children:
                        content_sheet = add_children(
                            content_sheet,
                            content_page.get_children(),
                            queryset,
                            structure_string,
                        )
    return content_sheet


def export_xlsx_content(queryset: PageQuerySet, response: HttpResponse) -> None:
    """Export contentpages within the queryset to an xlsx"""
    workbook = Workbook()
    worksheet = workbook.active

    content_sheet = get_content_sheet(queryset)
    for row in content_sheet:
        worksheet.append(row)
    workbook, worksheet = style_sheet(workbook, worksheet)
    workbook.save(response)


def export_csv_content(queryset: PageQuerySet, response: HttpResponse) -> None:
    """Export contentpages within the queryset to a csv"""
    content_sheet = get_content_sheet(queryset)
    writer = csv.writer(response)
    for row in content_sheet:
        writer.writerow(row)


def import_ordered_sets(file, filetype, progress_queue, purge=False):
    def create_ordered_set_from_row(row):
        set_name = row["Name"]

        ordered_set = OrderedContentSet.objects.filter(name=set_name).first()
        if not ordered_set:
            ordered_set = OrderedContentSet(name=set_name)

        ordered_set.profile_fields = []
        for field in [f.strip() for f in row["Profile Fields"].split(",")]:
            if not field or field == "-":
                continue
            [field_name, field_value] = field.split(":")
            ordered_set.profile_fields.append((field_name, field_value))

        ordered_set.pages = []
        for page_slug in [p.strip() for p in row["Page Slugs"].split(",")]:
            if not page_slug or page_slug == "-":
                continue
            page = ContentPage.objects.filter(slug=page_slug).first()
            if page:
                ordered_set.pages.append(("pages", {"contentpage": page}))
            else:
                logger.warning(f"Content page not found for slug '{page_slug}'")

        ordered_set.save()
        return ordered_set

    file = file.read()
    lines = []
    if filetype == "XLSX":
        wb = load_workbook(filename=BytesIO(file))
        ws = wb.worksheets[0]
        ws.delete_rows(1)
        for row in ws.iter_rows(values_only=True):
            row_dict = {"Name": row[0], "Profile Fields": row[1], "Page Slugs": row[2]}
            lines.append(row_dict)
    else:
        if isinstance(file, bytes):
            file = file.decode("utf-8")
        reader = csv.DictReader(io.StringIO(file))
        for dictionary in reader:
            lines.append(dictionary)

    # 10% progress for loading file
    progress_queue.put_nowait(10)

    for index, row in enumerate(lines):
        os = create_ordered_set_from_row(row)
        if not os:
            print(f"Ordered Content Set not created for row {index + 1}")
        # 10-100% for loading ordered content sets
        progress_queue.put_nowait(10 + index * 90 / len(lines))


@dataclass
class Message:
    body: str = ""
    image_name: str = None
    media_name: str = None
    document_name: str = None
    next_prompt: str = None

    @classmethod
    def from_platform_body_element(
        cls, platform_body_element: blocks.StreamValue.StreamChild
    ):
        message = cls()
        message.body = (
            platform_body_element.value["message"].strip()
            if "message" in platform_body_element.value
            else None
        )
        message.image_name = (
            platform_body_element.value["image"]
            if "image" in platform_body_element.value
            else None
        )
        message.document_name = (
            platform_body_element.value["document"]
            if "document" in platform_body_element.value
            else None
        )
        message.media_name = (
            platform_body_element.value["media"]
            if "media" in platform_body_element.value
            else None
        )
        message.next_prompt = (
            platform_body_element.value["next_prompt"]
            if "next_prompt" in platform_body_element.value
            else None
        )
        return message


@dataclass
class VariationMessage:
    body: str = ""
    title: str = ""

    @classmethod
    def from_variation(cls, variation: blocks.StreamValue.StreamChild):
        message = cls()
        message.body = variation.get("message")
        profile_fields = []
        for profile_field in variation.get("variation_restrictions").raw_data:
            profile_fields.append(f"{profile_field['type']}: {profile_field['value']}")
        message.title = ", ".join(profile_fields)
        return message


@dataclass
class VariationMessageList:
    variations: List[VariationMessage]

    @classmethod
    def from_platform_body_element(cls, whatsapp_msg: blocks.StreamValue.StreamChild):
        variations = []
        for variation in whatsapp_msg.value["variation_messages"]:
            variations.append(VariationMessage.from_variation(variation=variation))
        return cls(variations)


@dataclass
class MessageContainer:
    whatsapp: Tuple[Message]
    messenger: Tuple[Message]
    viber: Tuple[Message]
    variation_messages: Tuple[VariationMessage]

    @classmethod
    def from_platform_body(cls, whatsapp_body, messenger_body, viber_body):
        whatsapp = []
        whatsapp_variation_messages = []
        messenger = []
        viber = []
        for whatsapp_msg in whatsapp_body:
            whatsapp.append(Message.from_platform_body_element(whatsapp_msg))
            whatsapp_variation_messages.append(
                VariationMessageList.from_platform_body_element(whatsapp_msg)
            )

        for messenger_msg in messenger_body:
            messenger.append(Message.from_platform_body_element(messenger_msg))

        for viber_msg in viber_body:
            viber.append(Message.from_platform_body_element(viber_msg))
        return cls(whatsapp, messenger, viber, whatsapp_variation_messages)

    def find_first_attachment(self, index: int, attachment_type: str) -> str:
        for message_list in [self.whatsapp, self.messenger, self.viber]:
            try:
                value = getattr(message_list[index], attachment_type)
                if value:
                    return value
            except IndexError:
                continue
        return ""

    @staticmethod
    def message_from_platform_body_element(
        platform_body_element: blocks.StreamValue.StreamChild,
    ):
        message = {}
        message["message"] = (
            platform_body_element.value["message"].strip()
            if "message" in platform_body_element.value
            else None
        )
        message["image_name"] = (
            platform_body_element.value["image_name"].strip()
            if "image_name" in platform_body_element.value
            else None
        )
        message["document_name"] = (
            platform_body_element.value["document_name"].strip()
            if "document_name" in platform_body_element.value
            else None
        )
        message["media_name"] = (
            platform_body_element.value["media_name"].strip()
            if "media_name" in platform_body_element.value
            else None
        )
        message["next_prompt"] = (
            platform_body_element.value["next_prompt"].strip()
            if "next_prompt" in platform_body_element.value
            else None
        )

        return message


@dataclass
class ContentSheetRow:
    structure: str = ""
    side_panel_message_number: int = 0
    parent: str = ""
    slug: str = ""
    web_title: str = ""
    web_subtitle: str = ""
    web_body: str = ""
    whatsapp_title: str = ""
    whatsapp_body: str = ""
    whatsapp_template_name: str = ""
    messenger_title: str = ""
    messenger_body: str = ""
    viber_title: str = ""
    viber_body: str = ""
    translation_tag: str = ""
    tags: str = ""
    quick_replies: str = ""
    triggers: str = ""
    locale: str = ""
    next_prompt: str = ""
    image_link: str = ""
    doc_link: str = ""
    media_link: str = ""
    related_pages: str = ""
    variation_body: str = ""
    variation_title: str = ""
    tuple_of_extra_rows: tuple = ()
    variation_messages_rows: tuple = ()
    page_id: int = 0

    @classmethod
    def from_page(
        cls,
        page: ContentPage,
        structure_string: str,
        side_panel_message_number: int = 0,
    ):
        if isinstance(page, ContentPage):
            return cls.from_content_page(
                page, structure_string, side_panel_message_number
            )
        if isinstance(page, ContentPageIndex):
            return cls.from_index_page(page, structure_string)

    @classmethod
    def from_content_page(
        cls,
        page: ContentPage,
        structure_string: str,
        side_panel_message_number: int = 0,
    ):
        content_sheet_row = cls()
        message_container = MessageContainer.from_platform_body(
            page.whatsapp_body,
            page.messenger_body,
            page.viber_body,
        )
        content_sheet_row._set_messages(
            page, side_panel_message_number, message_container
        )

        content_sheet_row.structure = structure_string
        content_sheet_row.page_id = page.id
        content_sheet_row.slug = page.slug

        if side_panel_message_number == 0:
            content_sheet_row.parent = content_sheet_row._get_parent_page(page)
            content_sheet_row.web_title = page.title
            content_sheet_row.web_subtitle = page.subtitle
            content_sheet_row.web_body = str(page.body)
            content_sheet_row.whatsapp_title = page.whatsapp_title
            content_sheet_row.messenger_title = page.messenger_title
            content_sheet_row.viber_title = page.viber_title
            content_sheet_row.translation_tag = str(page.translation_key)
            content_sheet_row.tags = content_sheet_row._format_list_from_query_set(
                page.tags.all()
            )
            content_sheet_row.quick_replies = (
                content_sheet_row._format_list_from_query_set(page.quick_replies.all())
            )
            content_sheet_row.triggers = content_sheet_row._format_list_from_query_set(
                page.triggers.all()
            )
            content_sheet_row.locale = str(page.locale)
            content_sheet_row.related_pages = (
                content_sheet_row._format_list_from_query_set(
                    content_sheet_row._get_related_pages(page)
                )
            )
        return content_sheet_row

    @classmethod
    def from_index_page(
        cls,
        page: ContentPageIndex,
        structure_string: str,
    ):
        content_sheet_row = cls()
        content_sheet_row.page_id = page.id
        content_sheet_row.slug = page.slug
        content_sheet_row.structure = structure_string
        content_sheet_row.parent = content_sheet_row._get_parent_page(page)
        content_sheet_row.web_title = page.title
        content_sheet_row.translation_tag = str(page.translation_key)
        content_sheet_row.locale = str(page.locale)
        return content_sheet_row

    @classmethod
    def from_variation_message(
        cls,
        page,
        variation_title,
        side_panel_message_number,
        variation_body,
    ):
        content_sheet_row = cls()
        content_sheet_row.page_id = page.id
        content_sheet_row.slug = page.slug
        content_sheet_row.side_panel_message_number = side_panel_message_number + 1
        content_sheet_row.variation_title = variation_title
        content_sheet_row.variation_body = variation_body
        return content_sheet_row

    def get_row(self):
        """Returns object as an exportable row"""
        return [
            self.structure,
            self.side_panel_message_number,
            self.page_id,
            self.slug,
            self.parent,
            self.web_title,
            self.web_subtitle,
            self.web_body,
            self.whatsapp_title,
            self.whatsapp_body,
            self.whatsapp_template_name,
            self.variation_title,
            self.variation_body,
            self.messenger_title,
            self.messenger_body,
            self.viber_title,
            self.viber_body,
            self.translation_tag,
            self.tags,
            self.quick_replies,
            self.triggers,
            self.locale,
            self.next_prompt,
            self.image_link,
            self.doc_link,
            self.media_link,
            self.related_pages,
        ]

    @staticmethod
    def _format_list_from_query_set(unformatted_query: PageQuerySet) -> str:
        list_delimiter = ", "
        return list_delimiter.join(str(x) for x in unformatted_query if str(x) != "")

    @staticmethod
    def _get_parent_page(page: ContentPage) -> str:
        """Get parent page title as string"""
        if not HomePage.objects.filter(id=page.get_parent().id).exists():
            return page.get_parent().title

    def _set_messages(
        self,
        page: ContentPage,
        side_panel_message_number: int,
        message_container: MessageContainer,
    ):
        """Sets all message level content, including any message level content such as documents, images, next prompts and media.
        Takes the possibility of different numbers of messages on different platforms.
        Adds multiple messages as blank rows with only the extra messages and the message number to the row to match the template
        """
        self.side_panel_message_number = side_panel_message_number + 1
        most_messages = max(
            [
                len(message_container.whatsapp),
                len(message_container.messenger),
                len(message_container.viber),
                len(page.body),
            ]
        )
        variation_messages = []

        if len(message_container.whatsapp) == 1 or (
            side_panel_message_number == 0 and len(message_container.whatsapp) > 1
        ):
            self.whatsapp_body = message_container.whatsapp[0].body
            if message_container.variation_messages:
                variation_messages.extend(
                    self._make_variation_rows(page, message_container, 0)
                )

        if len(message_container.messenger) == 1 or (
            side_panel_message_number == 0 and len(message_container.messenger) > 1
        ):
            self.messenger_body = message_container.messenger[0].body

        if len(message_container.viber) == 1 or (
            side_panel_message_number == 0 and len(message_container.viber) > 1
        ):
            self.viber_body = message_container.viber[0].body

        self.next_prompt = self._get_next_prompt(message_container)
        self.doc_link = self._get_doc_link(message_container)
        self.image_link = self._get_image_link(message_container)
        self.media_link = self._get_media_link(message_container)

        temp_rows = []
        if side_panel_message_number == 0 and most_messages > 1:
            # Set tuple_of_extra_rows rows to account for multiple messages
            for message_index in range(1, most_messages):
                new_content_sheet_row = ContentSheetRow.from_page(
                    page=page,
                    structure_string="",
                    side_panel_message_number=message_index,
                )
                if message_index < len(message_container.whatsapp):
                    new_content_sheet_row.whatsapp_body = message_container.whatsapp[
                        message_index
                    ].body
                    if message_container.variation_messages:
                        new_content_sheet_row.variation_messages_rows = (
                            self._make_variation_rows(
                                page, message_container, message_index
                            )
                        )

                if message_index < len(message_container.messenger):
                    new_content_sheet_row.messenger_body = message_container.messenger[
                        message_index
                    ].body
                if message_index < len(message_container.viber):
                    new_content_sheet_row.viber_body = message_container.viber[
                        message_index
                    ].body
                new_content_sheet_row.next_prompt = self._get_next_prompt(
                    message_container, message_index
                )
                new_content_sheet_row.doc_link = self._get_doc_link(
                    message_container, message_index
                )
                new_content_sheet_row.image_link = self._get_image_link(
                    message_container, message_index
                )
                new_content_sheet_row.media_link = self._get_media_link(
                    message_container, message_index
                )
                temp_rows.append(new_content_sheet_row)
            self.tuple_of_extra_rows = tuple(temp_rows)
            self.variation_messages_rows = tuple(variation_messages)

    def _make_variation_rows(self, page, message_container, message_index):
        temp_rows = []
        for variation in message_container.variation_messages[message_index].variations:
            temp_rows.append(
                ContentSheetRow.from_variation_message(
                    page=page,
                    variation_title=variation.title,
                    side_panel_message_number=message_index,
                    variation_body=variation.body,
                )
            )
        return temp_rows

    @staticmethod
    def _get_related_pages(page: ContentPage) -> List[str]:
        """Returns a list of strings of the related page slugs"""
        related_pages = []
        for related_page in page.related_pages:
            related_pages.append(related_page.value.slug)
        return related_pages

    def _get_image_link(
        self, message_container: MessageContainer, index: int = 0
    ) -> str:
        """Iterate over a dict of whatsapp, messenger and viber messages to find a valid image for that message level,
        if an image is found in any of the platforms, the url will be saved to the sheet.
        This will take the first one found, can be extended to a list of urls
        """
        image_name = message_container.find_first_attachment(index, "image_name")
        image = Image.objects.filter(title=image_name).first()
        if image:
            return image.usage_url
        return ""

    def _get_doc_link(self, message_container: MessageContainer, index: int = 0) -> str:
        """Iterate over a dict of all whatsapp, messenger and viber messages to find a valid document,
        if a document is found in any of the platforms, the url will be saved to the sheet
        This will take the first one found, can be extended to a list of urls
        """
        document_name = message_container.find_first_attachment(index, "document_name")
        document = Document.objects.filter(title=document_name).first()
        if document:
            return document.usage_url
        return ""

    def _get_media_link(
        self, message_container: MessageContainer, index: int = 0
    ) -> str:
        """Iterate over a dict of all whatsapp, messenger and viber messages to find a valid media,
        if a media is found in any of the platforms, the url will be saved to the sheet
        This will take the first one found, can be extended to a list of urls
        """
        media_name = message_container.find_first_attachment(index, "media_name")
        media = Media.objects.filter(title=media_name).first()
        if media:
            return media.usage_url
        return ""

    def _get_next_prompt(
        self, message_container: MessageContainer, index: int = 0
    ) -> str:
        """Iterate over a dict of all whatsapp, messenger and viber messages to find next prompts,
        if a next prompt is found in any of the platforms, the url will be saved to the sheet
        This will take the one found, can be extended to a list of urls
        """
        next_prompt = message_container.find_first_attachment(index, "next_prompt")
        if next_prompt:
            return next_prompt
        return ""


def _generate_regex_dashed_url(n_min_dashed_words_url):
    """
    Generate regex to parse dashed words from URL

    Parameters
    ----------
    n_min_dashed_words_url : int
        The number of words that must be separated by dashes in a URL, to treat the
        text as an actual relevant content summary

        For example, many websites have "breaking-news" in the URL, but we
        don't care to extract this as a content summary
    """
    word_and_dash = "[a-z0-9]+-"
    regexp = (
        r"\/(" + (n_min_dashed_words_url - 1) * word_and_dash + r"["
        r"a-z0-9-]*)(?:\/|\.|$)"
    )
    return regexp


def preprocess_content_for_embedding(content):
    content = unquote(content) # Replace %xx escapes with their single-character equivalent.
    urls = re.findall(r"((?:https?:\/\/|www)(?:[^ ]+))", content) # Find URLs
    for url in urls: # Replace URL portions with n_words_min or more words that are separated by dashes
        extract = re.findall(_generate_regex_dashed_url(2), url)
        extract = " ".join(extract)
        content = content.replace(url, extract)
    content = "".join(content.split("*", 2)[2:]).replace('\n\n',' ').replace('\n',' ').replace('  ',' ').replace('*','') # Remove content piece title
    if len(content)<2:
        return content
    if content[0]==' ': # Remove space trailing content title
        content = content[1:]
    emoji_pattern = re.compile("["
    u"\U0001F600-\U0001F64F"  # emoticons
    u"\U0001F300-\U0001F5FF"  # symbols & pictographs
    u"\U0001F680-\U0001F6FF"  # transport & map symbols
    u"\U0001F1E0-\U0001F1FF"  # flags (iOS)
    u"\U00002500-\U00002BEF"  # Chinese characters
    u"\U00002702-\U000027B0"  # Dingbats
    u"\U000024C2-\U0001F251"
    u"\U0001f926-\U0001f937"
    u"\U00010000-\U0010ffff"
    u"\u200d"
    u"\u2640-\u2642"
    "]+", flags=re.UNICODE)
    content = emoji_pattern.sub(r'', content) # Remove emojis
    return content<|MERGE_RESOLUTION|>--- conflicted
+++ resolved
@@ -74,7 +74,6 @@
 
 logger = getLogger(__name__)
 
-<<<<<<< HEAD
 def cosine_similarity(A, B):
     return float((np.dot(A, B) / (np.linalg.norm(A) * np.linalg.norm(B))))
 
@@ -95,11 +94,7 @@
     return content_retrieved
 
 
-def import_content(file, filetype, purge=True, locale="en"):
-=======
-
 def import_content(file, filetype, progress_queue, purge=True, locale="en"):
->>>>>>> 4668eb09
     def set_variation_blocks(body_values, message_number):
         variation_blocks = []
         for variation_message in variation_messages:
