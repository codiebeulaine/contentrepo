from datetime import datetime

from django.http import HttpResponse

from .assessment_import_export import export_csv_assessment, export_xlsx_assessment
from .content_import_export import export_csv_content, export_xlsx_content
from .whatsapp_template_import_export import (
    export_csv_whatsapp_template,
    export_xlsx_whatsapp_template,
)


class SpreadsheetExportMixin:
    """A mixin for views, providing spreadsheet export functionality in csv and xlsx formats"""

    FORMAT_XLSX = "xlsx"
    FORMAT_CSV = "csv"
    FORMATS = (FORMAT_XLSX, FORMAT_CSV)

    def get_filename(self):
        """Gets the base filename for the exported spreadsheet, without extensions"""
        return f'exported_content_{datetime.now().strftime("%Y%m%d")}'

    def write_xlsx_response(self, queryset):
        ctype = "application/vnd.openxmlformats-officedocument.spreadsheetml.sheet"
        response = HttpResponse(content_type=ctype)
        filename = f"{self.get_filename()}.xlsx"
        response["Content-Disposition"] = f'attachment; filename="{filename}"'
        export_xlsx_content(queryset, response)
        return response

    def write_csv_response(self, queryset):
        response = HttpResponse(content_type="application/CSV")
        filename = f"{self.get_filename()}.csv"
        response["Content-Disposition"] = f'attachment; filename="{filename}"'
        export_csv_content(queryset, response)
        return response

    def as_spreadsheet(self, queryset, spreadsheet_format):
        """Return a response with a spreadsheet representing the exported data from queryset, in the format specified"""
        if spreadsheet_format == self.FORMAT_CSV:
            return self.write_csv_response(queryset)
        elif spreadsheet_format == self.FORMAT_XLSX:
            return self.write_xlsx_response(queryset)

    def get_export_url(self, format):
        params = self.request.GET.copy()
        params["export"] = format
        return self.request.path + "?" + params.urlencode()

    @property
    def xlsx_export_url(self):
        return self.get_export_url("xlsx")

    @property
    def csv_export_url(self):
        return self.get_export_url("csv")


<<<<<<< HEAD
class SpreadsheetExportMixinWhatsAppTemplate:
    """A mixin for views, providing spreadsheet export functionality in csv and xlsx formats for WhatsAppTemplates"""
=======
class SpreadsheetExportMixinAssessment:
    """A mixin for views, providing spreadsheet export functionality in csv and xlsx formats for Assessments"""
>>>>>>> 27d7c394

    FORMAT_XLSX = "xlsx"
    FORMAT_CSV = "csv"
    FORMATS = (FORMAT_XLSX, FORMAT_CSV)

    def get_filename(self):
        """Gets the base filename for the exported spreadsheet, without extensions"""
        return f'exported_content_{datetime.now().strftime("%Y%m%d")}'

    def write_xlsx_response(self, queryset):
        response = HttpResponse(
            content_type="application/vnd.openxmlformats-officedocument.spreadsheetml.sheet"
        )
        response["Content-Disposition"] = (
            f'attachment; filename="{self.get_filename()}.xlsx"'
        )
<<<<<<< HEAD
        export_xlsx_whatsapp_template(queryset, response)
=======
        export_xlsx_assessment(queryset, response)
>>>>>>> 27d7c394
        return response

    def write_csv_response(self, queryset):
        response = HttpResponse(content_type="application/CSV")
        response["Content-Disposition"] = (
            f'attachment; filename="{self.get_filename()}.csv"'
        )
<<<<<<< HEAD
        export_csv_whatsapp_template(queryset, response)
=======
        export_csv_assessment(queryset, response)
>>>>>>> 27d7c394

        return response

    def as_spreadsheet(self, queryset, spreadsheet_format):
        """Return a response with a spreadsheet representing the exported data from queryset, in the format specified"""
        if spreadsheet_format == self.FORMAT_CSV:
            return self.write_csv_response(queryset)
        elif spreadsheet_format == self.FORMAT_XLSX:
            return self.write_xlsx_response(queryset)

    def get_export_url(self, format):
        params = self.request.GET.copy()
        params["export"] = format
        return self.request.path + "?" + params.urlencode()

    @property
    def xlsx_export_url(self):
        return self.get_export_url("xlsx")

    @property
    def csv_export_url(self):
        return self.get_export_url("csv")<|MERGE_RESOLUTION|>--- conflicted
+++ resolved
@@ -57,13 +57,8 @@
         return self.get_export_url("csv")
 
 
-<<<<<<< HEAD
-class SpreadsheetExportMixinWhatsAppTemplate:
-    """A mixin for views, providing spreadsheet export functionality in csv and xlsx formats for WhatsAppTemplates"""
-=======
 class SpreadsheetExportMixinAssessment:
     """A mixin for views, providing spreadsheet export functionality in csv and xlsx formats for Assessments"""
->>>>>>> 27d7c394
 
     FORMAT_XLSX = "xlsx"
     FORMAT_CSV = "csv"
@@ -80,11 +75,7 @@
         response["Content-Disposition"] = (
             f'attachment; filename="{self.get_filename()}.xlsx"'
         )
-<<<<<<< HEAD
-        export_xlsx_whatsapp_template(queryset, response)
-=======
         export_xlsx_assessment(queryset, response)
->>>>>>> 27d7c394
         return response
 
     def write_csv_response(self, queryset):
@@ -92,11 +83,58 @@
         response["Content-Disposition"] = (
             f'attachment; filename="{self.get_filename()}.csv"'
         )
-<<<<<<< HEAD
+        export_csv_assessment(queryset, response)
+
+        return response
+
+    def as_spreadsheet(self, queryset, spreadsheet_format):
+        """Return a response with a spreadsheet representing the exported data from queryset, in the format specified"""
+        if spreadsheet_format == self.FORMAT_CSV:
+            return self.write_csv_response(queryset)
+        elif spreadsheet_format == self.FORMAT_XLSX:
+            return self.write_xlsx_response(queryset)
+
+    def get_export_url(self, format):
+        params = self.request.GET.copy()
+        params["export"] = format
+        return self.request.path + "?" + params.urlencode()
+
+    @property
+    def xlsx_export_url(self):
+        return self.get_export_url("xlsx")
+
+    @property
+    def csv_export_url(self):
+        return self.get_export_url("csv")
+
+
+class SpreadsheetExportMixinWhatsAppTemplate:
+    """A mixin for views, providing spreadsheet export functionality in csv and xlsx formats for WhatsAppTemplates"""
+
+    FORMAT_XLSX = "xlsx"
+    FORMAT_CSV = "csv"
+    FORMATS = (FORMAT_XLSX, FORMAT_CSV)
+
+    def get_filename(self):
+        """Gets the base filename for the exported spreadsheet, without extensions"""
+        return f'exported_content_{datetime.now().strftime("%Y%m%d")}'
+
+    def write_xlsx_response(self, queryset):
+        response = HttpResponse(
+            content_type="application/vnd.openxmlformats-officedocument.spreadsheetml.sheet"
+        )
+        response["Content-Disposition"] = (
+            f'attachment; filename="{self.get_filename()}.xlsx"'
+        )
+        export_xlsx_whatsapp_template(queryset, response)
+        return response
+
+    def write_csv_response(self, queryset):
+        response = HttpResponse(content_type="application/CSV")
+        response["Content-Disposition"] = (
+            f'attachment; filename="{self.get_filename()}.csv"'
+        )
         export_csv_whatsapp_template(queryset, response)
-=======
-        export_csv_assessment(queryset, response)
->>>>>>> 27d7c394
 
         return response
 
