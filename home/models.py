import logging
import re

from django.conf import settings
from django.contrib.contenttypes.fields import GenericRelation
from django.core.exceptions import ValidationError
from django.core.validators import MaxLengthValidator
from django.db import models
from django.db.models.signals import pre_save
from django.dispatch import receiver
from django.forms import CheckboxSelectMultiple
from django.urls import reverse
from django.utils.translation import gettext_lazy as _
from modelcluster.contrib.taggit import ClusterTaggableManager
from modelcluster.fields import ParentalKey
from modelcluster.models import ClusterableModel
from taggit.models import ItemBase, TagBase, TaggedItemBase
from wagtail import blocks
from wagtail.api import APIField
from wagtail.blocks import StreamBlockValidationError, StructBlockValidationError
from wagtail.contrib.settings.models import BaseSiteSetting, register_setting
from wagtail.documents.blocks import DocumentChooserBlock
from wagtail.fields import StreamField
from wagtail.images.blocks import ImageChooserBlock
<<<<<<< HEAD
from wagtail.models import DraftStateMixin, Locale, Page, Revision, RevisionMixin
=======
from wagtail.models import (
    DraftStateMixin,
    LockableMixin,
    Page,
    ReferenceIndex,
    Revision,
    RevisionMixin,
    WorkflowMixin,
)
>>>>>>> 785a8bd3
from wagtail.models.sites import Site
from wagtail.search import index
from wagtail_content_import.models import ContentImportMixin
from wagtailmedia.blocks import AbstractMediaChooserBlock

from .panels import PageRatingPanel
from .whatsapp import create_standalone_whatsapp_template, create_whatsapp_template

from .constants import (  # isort:skip
    AGE_CHOICES,
    GENDER_CHOICES,
    RELATIONSHIP_STATUS_CHOICES,
    model,
)
from wagtail.admin.panels import (  # isort:skip
    FieldPanel,
    MultiFieldPanel,
    ObjectList,
    TabbedInterface,
    TitleFieldPanel,
)

logger = logging.getLogger(__name__)


class UniqueSlugMixin:
    """
    Ensures that slugs are unique per locale
    """

    def is_slug_available(self, slug):
        pages = Page.objects.filter(
            locale=self.locale_id or self.get_default_locale(), slug=slug
        )
        if self.pk is not None:
            pages = pages.exclude(pk=self.pk)
        return not pages.exists()

    def get_unique_slug(self, slug):
        suffix = 1
        candidate_slug = slug
        while not self.is_slug_available(candidate_slug):
            suffix += 1
            candidate_slug = f"{slug}-{suffix}"
        return candidate_slug

    def clean(self):
        super().clean()

        if not self.is_slug_available(self.slug):
            page = Page.objects.get(locale=self.locale, slug=self.slug)
            raise ValidationError(
                {
                    "slug": _(
                        "The slug '%(page_slug)s' is already in use at '%(page_url)s'"
                    )
                    % {"page_slug": self.slug, "page_url": page.url}
                }
            )


@register_setting
class SiteSettings(BaseSiteSetting):
    title = models.CharField(
        max_length=30,
        blank=True,
        default="",
        help_text="The branding title shown in the CMS",
    )
    login_message = models.CharField(
        max_length=100,
        blank=True,
        default="",
        help_text="The login message shown on the login page",
    )
    welcome_message = models.CharField(
        max_length=100,
        blank=True,
        default="",
        help_text="The welcome message shown after logging in",
    )
    logo = models.ImageField(blank=True, null=True, upload_to="images")
    favicon = models.ImageField(blank=True, null=True, upload_to="images")
    profile_field_options = StreamField(
        [
            (
                "gender",
                blocks.MultipleChoiceBlock(
                    choices=GENDER_CHOICES, widget=CheckboxSelectMultiple
                ),
            ),
            (
                "age",
                blocks.MultipleChoiceBlock(
                    choices=AGE_CHOICES, widget=CheckboxSelectMultiple
                ),
            ),
            (
                "relationship",
                blocks.MultipleChoiceBlock(
                    choices=RELATIONSHIP_STATUS_CHOICES, widget=CheckboxSelectMultiple
                ),
            ),
        ],
        blank=True,
        null=True,
        help_text="Fields that may be used to restrict content to certain user segments",
        use_json_field=True,
        block_counts={
            "gender": {"max_num": 1},
            "age": {"max_num": 1},
            "relationship": {"max_num": 1},
        },
    )

    first_tab_panels = [
        FieldPanel("title"),
        FieldPanel("login_message"),
        FieldPanel("welcome_message"),
        FieldPanel("logo"),
        FieldPanel("favicon"),
    ]
    second_tab_panels = [
        FieldPanel("profile_field_options"),
    ]

    edit_handler = TabbedInterface(
        [
            ObjectList(first_tab_panels, heading="Branding"),
            ObjectList(second_tab_panels, heading="Profiling"),
        ]
    )


class MediaBlock(AbstractMediaChooserBlock):
    def render_basic(self, value, context=None):
        pass


def get_valid_profile_values(field):
    site = Site.objects.get(is_default_site=True)
    site_settings = SiteSettings.for_site(site)

    profile_values = {}

    for profile_block in site_settings.profile_field_options:
        profile_values[profile_block.block_type] = list(profile_block.value)
    try:
        return profile_values[field]
    except KeyError:
        return []


def get_gender_choices():
    # Wrapper for get_profile_field_choices that can be passed as a callable
    choices = dict(GENDER_CHOICES)
    return [(g, choices[g]) for g in get_valid_profile_values("gender")]


def get_age_choices():
    # Wrapper for get_profile_field_choices that can be passed as a callable
    choices = dict(AGE_CHOICES)
    return [(a, choices[a]) for a in get_valid_profile_values("age")]


def get_relationship_choices():
    # Wrapper for get_profile_field_choices that can be passed as a callable
    choices = dict(RELATIONSHIP_STATUS_CHOICES)
    return [(r, choices[r]) for r in get_valid_profile_values("relationship")]


class VariationBlock(blocks.StructBlock):
    variation_restrictions = blocks.StreamBlock(
        [
            ("gender", blocks.ChoiceBlock(choices=get_gender_choices)),
            ("age", blocks.ChoiceBlock(choices=get_age_choices)),
            ("relationship", blocks.ChoiceBlock(choices=get_relationship_choices)),
        ],
        required=False,
        min_num=1,
        max_num=1,
        help_text="Restrict this variation to users with this profile value. Valid values must be added to the Site Settings",
        use_json_field=True,
    )
    message = blocks.TextBlock(
        help_text="each message cannot exceed 4096 characters.",
        validators=(MaxLengthValidator(4096),),
    )


class NextMessageButton(blocks.StructBlock):
    title = blocks.CharBlock(
        help_text="text for the button, up to 20 characters.",
        validators=(MaxLengthValidator(20),),
    )


class GoToPageButton(blocks.StructBlock):
    title = blocks.CharBlock(
        help_text="text for the button, up to 20 characters.",
        validators=(MaxLengthValidator(20),),
    )
    page = blocks.PageChooserBlock(help_text="page the button should go to")


class WhatsappBlock(blocks.StructBlock):
    MEDIA_CAPTION_MAX_LENGTH = 1024
    image = ImageChooserBlock(required=False)
    document = DocumentChooserBlock(icon="document", required=False)
    media = MediaBlock(icon="media", required=False)
    message = blocks.TextBlock(
        help_text="each text message cannot exceed 4096 characters, messages with "
        "media cannot exceed 1024 characters.",
        validators=(MaxLengthValidator(4096),),
    )

    example_values = blocks.ListBlock(
        blocks.CharBlock(
            label="Example Value",
        ),
        default=[],
        label="Variable Example Values",
        help_text="Please add example values for all variables used in a WhatsApp template",
    )
    variation_messages = blocks.ListBlock(VariationBlock(), default=[])
    # TODO: next_prompt is deprecated, and should be removed in the next major version
    next_prompt = blocks.CharBlock(
        help_text="prompt text for next message",
        required=False,
        validators=(MaxLengthValidator(20),),
    )
    buttons = blocks.StreamBlock(
        [("next_message", NextMessageButton()), ("go_to_page", GoToPageButton())],
        required=False,
        max_num=3,
    )
    list_items = blocks.ListBlock(
        blocks.CharBlock(label="Title"),
        default=[],
        help_text="List item title, up to 24 characters.",
        required=False,
        max_num=10,
        validators=(MaxLengthValidator(24)),
    )

    footer = blocks.CharBlock(
        help_text="Footer cannot exceed 60 characters.",
        required=False,
        validators=(MaxLengthValidator(60),),
    )

    class Meta:
        icon = "user"
        form_classname = "whatsapp-message-block struct-block"

    def clean(self, value):
        result = super().clean(value)
        num_vars_in_msg = len(re.findall(r"{{\d+}}", result["message"]))
        errors = {}
        example_values = result["example_values"]
        for ev in example_values:
            if "," in ev:
                errors["example_values"] = ValidationError(
                    "Example values cannot contain commas"
                )
        if num_vars_in_msg > 0:
            num_example_values = len(example_values)
            if num_vars_in_msg != num_example_values:
                errors["example_values"] = ValidationError(
                    f"The number of example values provided ({num_example_values}) "
                    f"does not match the number of variables used in the template ({num_vars_in_msg})",
                )

        if (result["image"] or result["document"] or result["media"]) and len(
            result["message"]
        ) > self.MEDIA_CAPTION_MAX_LENGTH:
            errors["message"] = ValidationError(
                "A WhatsApp message with media cannot be longer than "
                f"{self.MEDIA_CAPTION_MAX_LENGTH} characters, your message is "
                f"{len(result['message'])} characters long"
            )

        list_items = result["list_items"]
        for item in list_items:
            if len(item) > 24:
                errors["list_items"] = ValidationError(
                    "List item title maximum charactor is 24 "
                )

        if len(list_items) > 10:
            errors["list_items"] = ValidationError("List item can only add 10 items")

        if errors:
            raise StructBlockValidationError(errors)
        return result


class SMSBlock(blocks.StructBlock):
    message = blocks.TextBlock(
        help_text="each message cannot exceed 459 characters (3 messages).",
        validators=(MaxLengthValidator(459),),
    )

    class Meta:
        icon = "user"
        form_classname = "whatsapp-message-block struct-block"


class USSDBlock(blocks.StructBlock):
    message = blocks.TextBlock(
        help_text="each message cannot exceed 160 characters.",
        validators=(MaxLengthValidator(160),),
    )

    class Meta:
        icon = "user"
        form_classname = "whatsapp-message-block struct-block"

    def clean(self, value):
        result = super().clean(value)
        errors = {}

        if errors:
            raise StructBlockValidationError(errors)
        return result


class ViberBlock(blocks.StructBlock):
    image = ImageChooserBlock(required=False)
    message = blocks.TextBlock(
        help_text="each message cannot exceed 7000 characters.",
        validators=(MaxLengthValidator(7000),),
    )

    class Meta:
        icon = "user"
        form_classname = "whatsapp-message-block struct-block"


class MessengerBlock(blocks.StructBlock):
    image = ImageChooserBlock(required=False)
    message = blocks.TextBlock(
        help_text="each message cannot exceed 2000 characters.",
        validators=(MaxLengthValidator(2000),),
    )

    class Meta:
        icon = "user"
        form_classname = "whatsapp-message-block struct-block"


class HomePage(UniqueSlugMixin, Page):
    parent_page_types = ["wagtailcore.Page"]
    subpage_types = [
        "home.ContentPageIndex",
    ]


class ContentPageIndex(UniqueSlugMixin, Page):
    parent_page_types = ["home.HomePage"]
    subpage_types = [
        "home.ContentPage",
    ]

    include_in_homepage = models.BooleanField(default=False)

    @property
    def has_children(self):
        return self.get_children_count() > 0

    api_fields = [
        APIField("title"),
        APIField("include_in_homepage"),
        APIField("has_children"),
    ]


class ContentPageTag(TaggedItemBase):
    content_object = ParentalKey(
        "ContentPage", on_delete=models.CASCADE, related_name="tagged_items"
    )


class ContentTrigger(TagBase):
    class Meta:
        verbose_name = "content trigger"
        verbose_name_plural = "content triggers"


class TriggeredContent(ItemBase):
    tag = models.ForeignKey(
        ContentTrigger, related_name="triggered_content", on_delete=models.CASCADE
    )
    content_object = ParentalKey(
        to="home.ContentPage", on_delete=models.CASCADE, related_name="triggered_items"
    )


class ContentQuickReply(TagBase):
    class Meta:
        verbose_name = "quick reply"
        verbose_name_plural = "quick replies"


class QuickReplyContent(ItemBase):
    tag = models.ForeignKey(
        ContentQuickReply, related_name="quick_reply_content", on_delete=models.CASCADE
    )
    content_object = ParentalKey(
        to="home.ContentPage",
        on_delete=models.CASCADE,
        related_name="quick_reply_items",
    )


class ContentPage(UniqueSlugMixin, Page, ContentImportMixin):
    class WhatsAppTemplateCategory(models.TextChoices):
        MARKETING = "MARKETING", _("Marketing")
        UTILITY = "UTILITY", _("Utility")

    parent_page_types = ["home.ContentPageIndex", "home.ContentPage"]

    # general page attributes
    tags = ClusterTaggableManager(through=ContentPageTag, blank=True)
    triggers = ClusterTaggableManager(through="home.TriggeredContent", blank=True)
    quick_replies = ClusterTaggableManager(through="home.QuickReplyContent", blank=True)
    related_pages = StreamField(
        [
            ("related_page", blocks.PageChooserBlock()),
        ],
        blank=True,
        null=True,
        use_json_field=True,
    )
    enable_web = models.BooleanField(
        default=False, help_text="When enabled, the API will include the web content"
    )
    enable_whatsapp = models.BooleanField(
        default=False,
        help_text="When enabled, the API will include the whatsapp content",
    )
    enable_sms = models.BooleanField(
        default=False,
        help_text="When enabled, the API will include the SMS content",
    )
    enable_ussd = models.BooleanField(
        default=False,
        help_text="When enabled, the API will include the USSD content",
    )
    enable_messenger = models.BooleanField(
        default=False,
        help_text="When enabled, the API will include the messenger content",
    )
    enable_viber = models.BooleanField(
        default=False, help_text="When enabled, the API will include the viber content"
    )

    # Web page setup
    subtitle = models.CharField(max_length=200, blank=True, default="")
    body = StreamField(
        [
            ("paragraph", blocks.RichTextBlock()),
            ("image", ImageChooserBlock()),
        ],
        blank=True,
        null=True,
        use_json_field=True,
    )
    # TODO: Ask Rudi about this field, I am not sure what it does
    include_in_footer = models.BooleanField(default=False)

    embedding = models.JSONField(blank=True, null=True)

    # Web panels
    web_panels = [
        MultiFieldPanel(
            [
                TitleFieldPanel("title"),
                FieldPanel("subtitle"),
                FieldPanel("body"),
                FieldPanel("include_in_footer"),
            ],
            heading="Web",
        ),
    ]

    # whatsapp page setup
    is_whatsapp_template = models.BooleanField("Is Template", default=False)
    whatsapp_template_name = models.CharField(max_length=512, blank=True, default="")
    whatsapp_template_category = models.CharField(
        max_length=14,
        choices=WhatsAppTemplateCategory.choices,
        default=WhatsAppTemplateCategory.UTILITY,
    )
    whatsapp_title = models.CharField(max_length=200, blank=True, default="")
    whatsapp_body = StreamField(
        [
            (
                "Whatsapp_Message",
                WhatsappBlock(
                    help_text="Each message will be sent with the text and media"
                ),
            ),
        ],
        blank=True,
        null=True,
        use_json_field=True,
    )

    # whatsapp panels
    whatsapp_panels = [
        MultiFieldPanel(
            [
                FieldPanel("whatsapp_title"),
                FieldPanel("is_whatsapp_template"),
                FieldPanel("whatsapp_template_category"),
                FieldPanel("whatsapp_body"),
            ],
            heading="Whatsapp",
        ),
    ]

    sms_title = models.CharField(max_length=200, blank=True)
    sms_body = StreamField(
        [
            (
                "SMS_Message",
                SMSBlock(help_text="Each message will be sent with the text"),
            ),
        ],
        blank=True,
        null=True,
        use_json_field=True,
    )
    # sms panels
    sms_panels = [
        MultiFieldPanel(
            [
                FieldPanel("sms_title"),
                FieldPanel("sms_body"),
            ],
            heading="SMS",
        ),
    ]

    ussd_title = models.CharField(max_length=200, blank=True)
    ussd_body = StreamField(
        [
            (
                "USSD_Message",
                USSDBlock(help_text="Each message will be sent with the text"),
            ),
        ],
        blank=True,
        null=True,
        use_json_field=True,
    )
    # USSD panels
    ussd_panels = [
        MultiFieldPanel(
            [
                FieldPanel("ussd_title"),
                FieldPanel("ussd_body"),
            ],
            heading="USSD",
        ),
    ]

    # messenger page setup
    messenger_title = models.CharField(max_length=200, blank=True, default="")
    messenger_body = StreamField(
        [
            (
                "messenger_block",
                MessengerBlock(
                    help_text="Each paragraph cannot extend "
                    "over the messenger message "
                    "limit of 2000 characters"
                ),
            ),
        ],
        blank=True,
        null=True,
        use_json_field=True,
    )

    # messenger panels
    messenger_panels = [
        MultiFieldPanel(
            [
                FieldPanel("messenger_title"),
                FieldPanel("messenger_body"),
            ],
            heading="Messenger",
        ),
    ]

    # viber page setup
    viber_title = models.CharField(max_length=200, blank=True, default="")
    viber_body = StreamField(
        [
            (
                "viber_message",
                ViberBlock(
                    help_text="Each paragraph cannot extend "
                    "over the viber message limit "
                    "of 7000 characters"
                ),
            ),
        ],
        blank=True,
        null=True,
        use_json_field=True,
    )

    # viber panels
    viber_panels = [
        MultiFieldPanel(
            [
                FieldPanel("viber_title"),
                FieldPanel("viber_body"),
            ],
            heading="Viber",
        ),
    ]

    promote_panels = Page.promote_panels + [
        FieldPanel("tags"),
        FieldPanel("triggers", heading="Triggers"),
        FieldPanel("quick_replies", heading="Quick Replies"),
        PageRatingPanel("Rating"),
        FieldPanel("related_pages"),
    ]
    settings_panels = Page.settings_panels + [
        MultiFieldPanel(
            [
                FieldPanel("enable_web"),
                FieldPanel("enable_whatsapp"),
                FieldPanel("enable_sms"),
                FieldPanel("enable_ussd"),
                FieldPanel("enable_messenger"),
                FieldPanel("enable_viber"),
            ],
            heading="API settings",
        ),
    ]
    edit_handler = TabbedInterface(
        [
            ObjectList(web_panels, heading="Web"),
            ObjectList(whatsapp_panels, heading="Whatsapp"),
            ObjectList(sms_panels, heading="SMS"),
            ObjectList(ussd_panels, heading="USSD"),
            ObjectList(messenger_panels, heading="Messenger"),
            ObjectList(viber_panels, heading="Viber"),
            ObjectList(promote_panels, heading="Promotional"),
            ObjectList(settings_panels, heading="Settings"),
        ]
    )

    api_fields = [
        APIField("title"),
        APIField("subtitle"),
        APIField("body"),
        APIField("tags"),
        APIField("triggers"),
        APIField("quick_replies"),
        APIField("related_pages"),
        APIField("has_children"),
    ]

    @property
    def has_children(self):
        return self.get_children_count() > 0

    @property
    def page_rating(self):
        return self._calc_avg_rating(self.ratings.all())

    @property
    def view_count(self):
        return self.views.count()

    @property
    def latest_revision_rating(self):
        return self._calc_avg_rating(
            self.ratings.filter(revision=self.get_latest_revision())
        )

    @property
    def whatsapp_template_prefix(self):
        return self.whatsapp_title.lower().replace(" ", "_")

    @property
    def whatsapp_template_body(self):
        return self.whatsapp_body.raw_data[0]["value"]["message"]

    @property
    def whatsapp_template_image(self):
        return self.whatsapp_body.raw_data[0]["value"]["image"]

    @property
    def whatsapp_template_example_values(self):
        example_values = self.whatsapp_body.raw_data[0]["value"].get(
            "example_values", []
        )
        return [v["value"] for v in example_values]

    def create_whatsapp_template_name(self) -> str:
        return f"{self.whatsapp_template_prefix}_{self.get_latest_revision().pk}"

    def get_descendants(self, inclusive=False):
        return ContentPage.objects.descendant_of(self, inclusive)

    def _calc_avg_rating(self, ratings):
        if ratings:
            helpful = 0
            for rating in ratings:
                if rating.helpful:
                    helpful += 1

            percentage = int(helpful / ratings.count() * 100)
            return f"{helpful}/{ratings.count()} ({percentage}%)"
        return "(no ratings yet)"

    def save_page_view(self, query_params, platform=None):
        if not platform and query_params:
            if "whatsapp" in query_params:
                platform = "whatsapp"
            elif "sms" in query_params:
                platform = "sms"
            elif "ussd" in query_params:
                platform = "ussd"
            elif "messenger" in query_params:
                platform = "messenger"
            elif "viber" in query_params:
                platform = "viber"
            else:
                platform = "web"

        data = {}
        for param, value in query_params.items():
            if param.startswith("data__"):
                key = param.replace("data__", "")
                data[key] = value

        page_view = {
            "revision": self.get_latest_revision(),
            "data": data,
            "platform": f"{platform}",
        }

        if "message" in query_params and query_params["message"].isdigit():
            page_view["message"] = query_params["message"]

        self.views.create(**page_view)

    @property
    def quick_reply_buttons(self):
        return self.quick_reply_items.all().values_list("tag__name", flat=True)

    @property
    def whatsapp_template_fields(self):
        """
        Returns a tuple of fields that can be used to determine template equality
        """
        return (
            self.whatsapp_template_body,
            sorted(self.quick_reply_buttons),
            self.is_whatsapp_template,
            self.whatsapp_template_image,
            self.whatsapp_template_category,
        )

    def submit_whatsapp_template(self, previous_revision):
        """
        Submits a request to the WhatsApp API to create a template for this content

        Only submits if the create templates is enabled, if the page is a whatsapp
        template, and if the template fields are different to the previous revision
        """
        if not settings.WHATSAPP_CREATE_TEMPLATES:
            return
        if not self.is_whatsapp_template:
            return
        # If there are any missing fields in the previous revision, then carry on
        try:
            previous_revision = previous_revision.as_object()
            previous_revision_fields = previous_revision.whatsapp_template_fields
        except (IndexError, AttributeError):
            previous_revision_fields = ()
        # If there are any missing fields in this revision, then don't submit template
        try:
            if self.whatsapp_template_fields == previous_revision_fields:
                return
        except (IndexError, AttributeError):
            return

        self.whatsapp_template_name = self.create_whatsapp_template_name()

        create_whatsapp_template(
            self.whatsapp_template_name,
            self.whatsapp_template_body,
            str(self.whatsapp_template_category),
            self.locale,
            sorted(self.quick_reply_buttons),
            self.whatsapp_template_image,
            self.whatsapp_template_example_values,
        )

        return self.whatsapp_template_name

    def get_all_links(self):
        page_links = []
        orderedcontentset_links = []

        usage = ReferenceIndex.get_references_to(self).group_by_source_object()
        for ref in usage:
            for link in ref[1]:
                if link.model_name == "content page":
                    link_type = "Related Page"
                    tab = "#tab-promotional"
                    if link.related_field.name == "whatsapp_body":
                        link_type = "WhatsApp: Go to button"
                        tab = "#tab-whatsapp"

                    page = ContentPage.objects.get(id=link.object_id)
                    url = reverse("wagtailadmin_pages:edit", args=(link.object_id,))
                    page_links.append((url + tab, f"{page} - {link_type}"))

                elif link.model_name == "Ordered Content Set":
                    orderedcontentset = OrderedContentSet.objects.get(id=link.object_id)
                    url = reverse(
                        "wagtailsnippets_home_orderedcontentset:edit",
                        args=(link.object_id,),
                    )
                    orderedcontentset_links.append((url, orderedcontentset.name))
                else:
                    raise Exception("Unknown model link")

        return page_links, orderedcontentset_links

    def save_revision(
        self,
        user=None,
        submitted_for_moderation=False,
        approved_go_live_at=None,
        changed=True,
        log_action=False,
        previous_revision=None,
        clean=True,
    ):
        previous_revision = self.get_latest_revision()
        revision = super().save_revision(
            user,
            submitted_for_moderation,
            approved_go_live_at,
            changed,
            log_action,
            previous_revision,
            clean,
        )

        try:
            template_name = self.submit_whatsapp_template(previous_revision)
        except Exception:
            # Log the error to sentry and send error message to the user
            logger.exception(
                f"Failed to submit template name:  {self.whatsapp_template_name}"
            )
            raise ValidationError("Failed to submit template")

        if template_name:
            revision.content["whatsapp_template_name"] = template_name
            revision.save(update_fields=["content"])
        return revision

    def clean(self):
        result = super().clean()
        errors = {}

        # The WA title is needed for all templates to generate a name for the template
        if self.is_whatsapp_template and not self.whatsapp_title:
            errors.setdefault("whatsapp_title", []).append(
                ValidationError("All WhatsApp templates need a title.")
            )
        # The variable check is only for templates
        if self.is_whatsapp_template and len(self.whatsapp_body.raw_data) > 0:
            whatsapp_message = self.whatsapp_body.raw_data[0]["value"]["message"]

            right_mismatch = re.findall(r"(?<!\{){[^{}]*}\}", whatsapp_message)
            left_mismatch = re.findall(r"\{{[^{}]*}(?!\})", whatsapp_message)
            mismatches = right_mismatch + left_mismatch

            if mismatches:
                errors.setdefault("whatsapp_body", []).append(
                    StreamBlockValidationError(
                        {
                            0: StreamBlockValidationError(
                                {
                                    "message": ValidationError(
                                        f"Please provide variables with matching braces. You provided {mismatches}."
                                    )
                                }
                            )
                        }
                    )
                )

            vars_in_msg = re.findall(r"{{(.*?)}}", whatsapp_message)
            non_digit_variables = [var for var in vars_in_msg if not var.isdecimal()]

            if non_digit_variables:
                errors.setdefault("whatsapp_body", []).append(
                    StreamBlockValidationError(
                        {
                            0: StreamBlockValidationError(
                                {
                                    "message": ValidationError(
                                        f"Please provide numeric variables only. You provided {non_digit_variables}."
                                    )
                                }
                            )
                        }
                    )
                )

            # Check variable order
            actual_digit_variables = [var for var in vars_in_msg if var.isdecimal()]
            expected_variables = [
                str(j + 1) for j in range(len(actual_digit_variables))
            ]
            if actual_digit_variables != expected_variables:
                errors.setdefault("whatsapp_body", []).append(
                    StreamBlockValidationError(
                        {
                            0: StreamBlockValidationError(
                                {
                                    "message": ValidationError(
                                        f'Variables must be sequential, starting with "{{1}}". Your first variable was "{actual_digit_variables}"'
                                    )
                                }
                            )
                        }
                    )
                )

        if errors:
            raise ValidationError(errors)

        return result


@receiver(pre_save, sender=ContentPage)
def update_contentpage_embedding(sender, instance, *args, **kwargs):
    from .word_embedding import preprocess_content_for_embedding

    if not model:
        return

    embedding = {}
    if instance.enable_web:
        content = []
        for block in instance.body:
            content.append(block.value.source)
        body = preprocess_content_for_embedding("/n/n".join(content))
        embedding["web"] = {"values": [float(i) for i in model.encode(body)]}
    if instance.enable_whatsapp:
        content = []
        for block in instance.whatsapp_body:
            content.append(block.value["message"])
        body = preprocess_content_for_embedding("/n/n".join(content))
        embedding["whatsapp"] = {"values": [float(i) for i in model.encode(body)]}
    if instance.enable_sms:
        content = []
        for block in instance.sms_body:
            content.append(block.value["message"])
        body = preprocess_content_for_embedding("/n/n".join(content))
        embedding["sms"] = {"values": [float(i) for i in model.encode(body)]}
    if instance.enable_ussd:
        content = []
        for block in instance.ussd_body:
            content.append(block.value["message"])
        body = preprocess_content_for_embedding("/n/n".join(content))
        embedding["ussd"] = {"values": [float(i) for i in model.encode(body)]}
    if instance.enable_messenger:
        content = []
        for block in instance.messenger_body:
            content.append(block.value["message"])
        body = preprocess_content_for_embedding("/n/n".join(content))
        embedding["messenger"] = {"values": [float(i) for i in model.encode(body)]}
    if instance.enable_viber:
        content = []
        for block in instance.viber_body:
            content.append(block.value["message"])
        body = preprocess_content_for_embedding("/n/n".join(content))
        embedding["viber"] = {"values": [float(i) for i in model.encode(body)]}

    instance.embedding = embedding


class OrderedContentSet(
    WorkflowMixin,
    DraftStateMixin,
    LockableMixin,
    RevisionMixin,
    index.Indexed,
    models.Model,
):
    revisions = GenericRelation(
        "wagtailcore.Revision", related_query_name="orderedcontentset"
    )
    workflow_states = GenericRelation(
        "wagtailcore.WorkflowState",
        content_type_field="base_content_type",
        object_id_field="object_id",
        related_query_name="orderedcontentset",
        for_concrete_model=False,
    )
    name = models.CharField(
        max_length=255, help_text="The name of the ordered content set."
    )

    def get_gender(self):
        for item in self.get_latest_revision_as_object().profile_fields.raw_data:
            if item["type"] == "gender":
                return item["value"]

    def get_age(self):
        for item in self.get_latest_revision_as_object().profile_fields.raw_data:
            if item["type"] == "age":
                return item["value"]

    def get_relationship(self):
        for item in self.get_latest_revision_as_object().profile_fields.raw_data:
            if item["type"] == "relationship":
                return item["value"]

    def profile_field(self):
        return [
            f"{x.block_type}:{x.value}"
            for x in self.get_latest_revision_as_object().profile_fields
        ]

    profile_field.short_description = "Profile Fields"

    def page(self):
        if self.pages:
            return [
                (self._get_field_value(p, "contentpage", raw=True).slug)
                for p in self.pages
            ]
        return ["-"]

    page.short_description = "Page Slugs"

    def time(self):
        if self.pages:
            return [(self._get_field_value(p, "time")) for p in self.pages]
        return ["-"]

    time.short_description = "Time"

    def unit(self):
        if self.pages:
            return [(self._get_field_value(p, "unit")) for p in self.pages]
        return ["-"]

    unit.short_description = "Unit"

    def before_or_after(self):
        if self.pages:
            return [(self._get_field_value(p, "before_or_after")) for p in self.pages]
        return ["-"]

    before_or_after.short_description = "Before Or After"

    def contact_field(self):
        if self.pages:
            return [(self._get_field_value(p, "contact_field")) for p in self.pages]
        return ["-"]

    contact_field.short_description = "Contact Field"

    def num_pages(self):
        return len(self.pages)

    num_pages.short_description = "Number of Pages"

    def _get_field_value(self, page: Page, field: str, raw: bool = False) -> any:
        try:
            if value := page.value[field]:
                return value if raw else f"{value}"
            else:
                return ""
        except (AttributeError, TypeError):
            return ""

    def latest_draft_profile_fields(self):
        return self.get_latest_revision_as_object().profile_fields

    latest_draft_profile_fields.short_description = "Profile Fields"

    profile_fields = StreamField(
        [
            ("gender", blocks.ChoiceBlock(choices=get_gender_choices)),
            ("age", blocks.ChoiceBlock(choices=get_age_choices)),
            ("relationship", blocks.ChoiceBlock(choices=get_relationship_choices)),
        ],
        help_text="Restrict this ordered set to users with these profile values. Valid values must be added to the Site Settings",
        use_json_field=True,
        block_counts={
            "gender": {"max_num": 1},
            "age": {"max_num": 1},
            "relationship": {"max_num": 1},
        },
        default=[],
        blank=True,
    )
    search_fields = [
        index.SearchField("name"),
        index.SearchField("get_gender"),
        index.SearchField("get_age"),
        index.SearchField("get_relationship"),
    ]
    pages = StreamField(
        [
            (
                "pages",
                blocks.StructBlock(
                    [
                        ("contentpage", blocks.PageChooserBlock()),
                        ("time", blocks.IntegerBlock(min_value=0, required=False)),
                        (
                            "unit",
                            blocks.ChoiceBlock(
                                choices=[
                                    ("minutes", "Minutes"),
                                    ("hours", "Hours"),
                                    ("days", "Days"),
                                    ("months", "Months"),
                                ],
                                required=False,
                            ),
                        ),
                        (
                            "before_or_after",
                            blocks.ChoiceBlock(
                                choices=[
                                    ("after", "After"),
                                    ("before", "Before"),
                                ],
                                required=False,
                            ),
                        ),
                        (
                            "contact_field",
                            blocks.CharBlock(
                                required=False,
                            ),
                        ),
                    ]
                ),
            ),
        ],
        use_json_field=True,
        blank=True,
        null=True,
    )

    def num_pages(self):
        return len(self.pages)

    num_pages.short_description = "Number of Pages"

    def status(self):
        return (
            "Live + Draft"
            if self.live and self.has_unpublished_changes
            else "Live" if self.live else "Draft"
        )

    panels = [
        FieldPanel("name"),
        FieldPanel("profile_fields"),
        FieldPanel("pages"),
    ]

    api_fields = [
        APIField("name"),
        APIField("profile_fields"),
        APIField("pages"),
    ]

    def __str__(self):
        """String repr of this snippet."""
        return self.name

    class Meta:  # noqa
        verbose_name = "Ordered Content Set"
        verbose_name_plural = "Ordered Content Sets"


class ContentPageRating(models.Model):
    timestamp = models.DateTimeField(auto_now_add=True)
    page = models.ForeignKey(
        ContentPage, related_name="ratings", null=False, on_delete=models.CASCADE
    )
    revision = models.ForeignKey(
        Revision, related_name="ratings", null=False, on_delete=models.CASCADE
    )
    helpful = models.BooleanField()
    comment = models.TextField(blank=True, default="")
    data = models.JSONField(default=dict, blank=True, null=True)


class PageView(models.Model):
    platform = models.CharField(
        choices=[
            ("WHATSAPP", "whatsapp"),
            ("SMS", "sms"),
            ("USSD", "ussd"),
            ("VIBER", "viber"),
            ("MESSENGER", "messenger"),
            ("WEB", "web"),
        ],
        blank=True,
        default="web",
        max_length=20,
    )
    timestamp = models.DateTimeField(auto_now_add=True, db_index=True)
    page = models.ForeignKey(
        ContentPage, related_name="views", null=False, on_delete=models.CASCADE
    )
    revision = models.ForeignKey(
        Revision, related_name="views", null=False, on_delete=models.CASCADE
    )
    message = models.IntegerField(blank=True, default=None, null=True)
    data = models.JSONField(default=dict, blank=True, null=True)


class TemplateContentQuickReply(TagBase):

    class Meta:
        verbose_name = "quick reply2"
        verbose_name_plural = "quick replie2"


class TemplateQuickReplyContent(ItemBase):
    tag = models.ForeignKey(
        TemplateContentQuickReply,
        related_name="template_quick_reply_content",
        on_delete=models.CASCADE,
    )
    content_object = ParentalKey(
        to="home.WhatsAppTemplate",
        on_delete=models.CASCADE,
        related_name="template_quick_reply_items",
    )


class WhatsAppTemplate(
    DraftStateMixin, ClusterableModel, RevisionMixin, index.Indexed, models.Model
):
    class Meta:  # noqa
        verbose_name = "WhatsApp Template"
        verbose_name_plural = "WhatsApp Templates"

    class Category(models.TextChoices):
        UTILITY = "UTILITY", _("Utility")
        MARKETING = "MARKETING", _("Marketing")

    name = models.CharField(max_length=512, blank=True, default="")
    category = models.CharField(
        max_length=14,
        choices=Category.choices,
        default=Category.MARKETING,
    )
    quick_replies = ClusterTaggableManager(
        through="home.TemplateQuickReplyContent", blank=True
    )

    locale = models.ForeignKey(Locale, on_delete=models.CASCADE, default="")

    image = models.ForeignKey(
        "wagtailimages.Image",
        null=True,
        blank=True,
        on_delete=models.SET_NULL,
        related_name="image",
    )
    message = models.TextField(
        help_text="each text message cannot exceed 4096 characters, messages with "
        "media cannot exceed 1024 characters.",
        max_length=4096,
    )

    example_values = StreamField(
        [("example_values", blocks.CharBlock(label="Example Value"))],
        blank=True,
        null=True,
        use_json_field=True,
    )

    search_fields = [
        index.SearchField("locale"),
    ]

    @property
    def quick_reply_buttons(self):
        return self.template_quick_reply_items.all().values_list("tag__name", flat=True)

    @property
    def prefix(self):
        return self.name.lower().replace(" ", "_")

    def status(self):
        return "Live" if self.live else "Draft"

    # # TODO: Figure out which of these needs to call the update
    # We need to relook at the states of a standalone template, its not just draft and live, theres also pending, declined etc
    # def save(self, *args, **kwargs):
    #     if kwargs.get("update_fields"):
    #         # save not called from publish
    #         # do_stuff_on_save()
    #         print("THIS IS A SAVE")
    #     else:
    #         # do_stuff_on_publish()
    #         print("THIS IS A PUBLISH")
    #     return super().save(*args, **kwargs)

    def __str__(self):
        """String repr of this snippet."""
        return self.name

    def save_revision(
        self,
        user=None,
        submitted_for_moderation=False,
        approved_go_live_at=None,
        changed=True,
        log_action=False,
        previous_revision=None,
        clean=True,
    ):
        previous_revision = self.get_latest_revision()

        revision = super().save_revision(
            user,
            submitted_for_moderation,
            approved_go_live_at,
            changed,
            log_action,
            previous_revision,
            clean,
        )

        try:
            template_name = self.submit_whatsapp_template(previous_revision)
        except Exception:
            # Log the error to sentry and send error message to the user
            logger.exception(f"Failed to submit template name:  {self.name}")
            raise ValidationError("Failed to submit template")

        if template_name:
            revision.content["name"] = template_name
            revision.save(update_fields=["content"])
        return revision

    def clean(self):
        result = super().clean()
        errors = {}

        # The name is needed for all templates to generate a name for the template
        if not self.name:
            errors.setdefault("name", []).append(
                ValidationError("All WhatsApp templates need a name.")
            )

        message = self.message
        # TODO: Explain what this does, or find a cleaner implementation
        right_mismatch = re.findall(r"(?<!\{){[^{}]*}\}", message)
        left_mismatch = re.findall(r"\{{[^{}]*}(?!\})", message)
        mismatches = right_mismatch + left_mismatch

        if mismatches:
            errors.setdefault("message", []).append(
                ValidationError(
                    f"Please provide variables with matching braces. You provided {mismatches}."
                )
            )

        vars_in_msg = re.findall(r"{{(.*?)}}", message)
        non_digit_variables = [var for var in vars_in_msg if not var.isdecimal()]

        if non_digit_variables:
            errors.setdefault("message", []).append(
                ValidationError(
                    f"Please provide numeric variables only. You provided {non_digit_variables}."
                )
            )
        # TODO: Add tests for these checks
        # Check variable order
        actual_digit_variables = [var for var in vars_in_msg if var.isdecimal()]
        expected_variables = [str(j + 1) for j in range(len(actual_digit_variables))]
        if actual_digit_variables != expected_variables:
            errors.setdefault("message", []).append(
                {
                    "message": ValidationError(
                        f'Variables must be sequential, starting with "{{1}}". Your first variable was "{actual_digit_variables}"'
                    )
                }
            )

        if errors:
            raise ValidationError(errors)

        return result

    @property
    def whatsapp_template_fields(self):
        """
        Returns a tuple of fields that can be used to determine template equality
        """
        return (
            self.category,
            self.image,
            self.message,
            sorted(self.quick_reply_buttons),
            self.example_values,
        )

    def create_whatsapp_template_name(self) -> str:
        return f"{self.prefix}_{self.get_latest_revision().pk}"

    def submit_whatsapp_template(self, previous_revision):
        """
        Submits a request to the WhatsApp API to create a template for this content

        Only submits if the create templates is enabled
        and if the template fields are different to the previous revision
        """
        if not settings.WHATSAPP_CREATE_TEMPLATES:
            return

        # If there are any missing fields in the previous revision, then carry on
        if previous_revision:
            previous_revision = previous_revision.as_object()
            previous_revision_fields = previous_revision.whatsapp_template_fields
        else:
            previous_revision_fields = ()

        if self.fields == previous_revision_fields:
            return

        self.template_name = self.create_whatsapp_template_name()

        create_standalone_whatsapp_template(
            self.template_name,
            self.message,
            str(self.category),
            self.locale,
            sorted(self.quick_reply_buttons),
            self.image,
            [v["value"] for v in self.example_values.raw_data],
        )

        return self.name


@receiver(pre_save, sender=WhatsAppTemplate)
def update_whatsapp_template_embedding(sender, instance, *args, **kwargs):

    from .word_embedding import preprocess_content_for_embedding

    if not model:
        return

    embedding = {}

    content = []
    for block in instance.body:
        content.append(block.value["message"])
    body = preprocess_content_for_embedding("/n/n".join(content))
    embedding["whatsapp"] = {"values": [float(i) for i in model.encode(body)]}

    instance.embedding = embedding<|MERGE_RESOLUTION|>--- conflicted
+++ resolved
@@ -22,11 +22,9 @@
 from wagtail.documents.blocks import DocumentChooserBlock
 from wagtail.fields import StreamField
 from wagtail.images.blocks import ImageChooserBlock
-<<<<<<< HEAD
-from wagtail.models import DraftStateMixin, Locale, Page, Revision, RevisionMixin
-=======
 from wagtail.models import (
     DraftStateMixin,
+    Locale,
     LockableMixin,
     Page,
     ReferenceIndex,
@@ -34,7 +32,6 @@
     RevisionMixin,
     WorkflowMixin,
 )
->>>>>>> 785a8bd3
 from wagtail.models.sites import Site
 from wagtail.search import index
 from wagtail_content_import.models import ContentImportMixin
