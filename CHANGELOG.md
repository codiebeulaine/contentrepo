--- conflicted
+++ resolved
@@ -9,6 +9,7 @@
 ## Unreleased
 - Add skip threshold and skip high result page
 - Add semantic_id for questions
+- Removed word embeddings search (`s` query parameter in API)
 -->
 
 ## v1.2.0
@@ -29,10 +30,6 @@
 
 ### Changed
 - Increased SMS limit to 459 characters
-<<<<<<< HEAD
-- Validate character limit fir footer and list items when importing 
-- Removed word embeddings search (`s` query parameter in API)
-=======
 - Validate character limit fir footer and list items when importing
 - Add Document upload extension validation
 - Update tests to use model validations and update test data
@@ -43,7 +40,6 @@
 - Make min and max fields mandatory for integer question type
 - Custom model validation for IntegerQuestionBlock min and max
 - Custom model validation for min and max values to only be positive
->>>>>>> 8dd1d817
 
 ## v1.1.0
 ### Fixed
