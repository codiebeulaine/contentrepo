--- conflicted
+++ resolved
@@ -13,11 +13,8 @@
 - Remove whatsapp body hidden characters
 - Fix for assessment import for multiple languages
 - Add locale filtering to assessments API
-<<<<<<< HEAD
 - Error message when list_items is broken
-=======
 - Consistent labelling on import forms
->>>>>>> 2c3475ae
 ### Removed
 - Locale field on exports
 -->
