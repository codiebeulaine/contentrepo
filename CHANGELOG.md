# Changelog

All notable changes to this project will be documented in this file.

The format is based on [Keep a Changelog](https://keepachangelog.com/en/1.1.0/),
and this project adheres to [Semantic Versioning](https://semver.org/spec/v2.0.0.html).

<!--
## Unreleased
### Added
- Filter ordered content sets by profile field values.

### Removed
- Removed word embeddings search (`s` query parameter in API)

### Fixed
- API: Fix detail URL in Pages API
- Forms: Added model import validation so that required fields are flagged on import
- API: Return all pages if tag keyword is specified without tags
<<<<<<< HEAD
- Importing certain ContentPage fields with whitespace-only values will no longer throw unhandled exceptions
=======
- API: Added page keyword to Assessments API
>>>>>>> 331dc426

### Security
- Updated sentry-sdk from 1.44.1 to 2.8.0
- Updated wagtail from 5.2.4 to 5.2.6
- Updated certifi from 2024.2.2 to 2024.7.4
- Updated django from 4.2.11 to 4.2.15
- Updated sqlparse from 0.4.4 to 0.5.0
- Updated djangorestframework from 3.15.1 to 3.15.2
- Updated urllib3 from 2.2.1 to 2.2.2
- Updated requests from 2.31.0 to 2.32.2
- Updated idna from 3.6 to 3.7
-->

## v1.2.1
### Added
- Forms: Add skip threshold and skip high result page
- Forms: Add semantic_id for questions

## v1.2.0
### Fixed
- Page not found api status change to 404 from 400
- Use cache for data when importing assessments with xlsx
- Better error handling for missing when importing content

### Added
- content page import validation using the model
- Add Age question type for forms
- Add Multiselect question type for forms
- Add Semantic ID for form answers
- Add version number to distinguish question sets
- Add Freetext question type for forms
- Add Integer question with min and max values
- Add Year of Birth type question type

### Changed
- Increased SMS limit to 459 characters
- Validate character limit fir footer and list items when importing
- Add Document upload extension validation
- Update tests to use model validations and update test data
- updated ordered content set status to include In Moderation and Live + In Moderation
- Remove pagination on page view report
- Add tests for the pageview report filters
- Make inflection points and results pages optional
- Make min and max fields mandatory for integer question type
- Custom model validation for IntegerQuestionBlock min and max
- Custom model validation for min and max values to only be positive

## v1.1.0
### Fixed
- Autofill for empty slug
- Fixed Web content preview in CMS
- Fixed related pages export
- Fixed API tests
- Fixed Redis caching issues

### Added
- Added support for SMS content
- Added support for USSD content
- Added support for a Footer in WhatsApp content
- Added support for List Messages in WhatsApp content
- Added error handling on WhatsApp template submission errors, and adds issue to sentry
- Added validation of variables used in WhatsApp template submission
- Added WhatsApp title check
- Added typing information for migration test
- Added CI checks for pending migrations


### Changed
- Moved slug uniqueness validation to the model validation/clean
- Empty slugs will auto-generate a unique slug, but if a duplicate slug is specified the user will get a validation error instead of their chosen slug getting overwritten with a unique one.
- Slug uniqueness is per-locale
- Test speedups, and there's a separate contentrepo/settings/test.py for test-specific settings.
- WhatsApp example values no longer show on the default API view, and forms part of the fields returned when the parameter `whatsapp=true` is added to the api call
- Improved testing of Importer
- Made text fields non-nullable
- Converted API tests to pytest and added docstrings
- Updated release process in Readme.

### Deprecated
 - Removed the old importer
 - Removed the `Authorization` and `Authentication` WhatsApp template category


## v1.1.0-dev.5
### Fixed
- Don't submit whatsapp template with no message
- Remove additional delete on purge import, to fix import rollback on error

### Added
- Added support for example values.  These values will be used when creating whatsapp templates that contain variables (also known as placeholders)
- Added support for Whatsapp Template Category selector
- Configurable whatsapp template category

### Changed
- `REDIS_LOCATION` as been changed to `CACHE_URL`, and now supports a wide range of cache backends. `REDIS_LOCATION` will still work, and is an alias for, and takes priority over `CACHE_URL`.
- Remove cache on list endpoint. There's no way to invalidate this cache, and at this point in time we're not sure if it's necessary, but it was creating issues in that the list endpoint would be out of date, so it has been removed for now. If it's needed in the future, it will be added back, but in a way that allows us to invalidate it on changes, or with a very short TTL.
- Refactoring of import & export code



## v1.1.0-dev.4

### Fixed
- ContentPage imports that fail now rollback changes

### Added
- Buttons StreamBlock for WhatsApp messages
- API endpoint for media content
- Support for creating WhatsApp templates with images
- Run tests with PostgreSQL 12, 13 and 14

### Changed
- Migrated next_prompt on WhatsApp messages to buttons
- Refactored ContentPage import. Translation keys are now added as translation keys instead of as tags
- Improved testing for import and export


### Deprecated
- next_prompt on WhatsApp messages is deprecated, use buttons instead. Will be removed on the next major release

## v1.1.0-dev.3

### Fixed

- Content_page_index.html template does not exist
- N+1 Query error


## v1.1.0-dev.2

### Added

- Support for IAM role-based auth when running in EKS (#163)
- Update workflow actions and push to ghcr.io as well as Docker Hub (#164)
- Flag for loading embedding model to reduce memory usage if not necessary (#166)
- Management command to run existing content through embedding model (#167)

### Fixed

- File decoding error in Ordered Content Set import (#161)
- Reduced Docker image size (#165)

## v1.1.0-dev.1

### Added

- Make API return draft and versions if the QA query param is set (#149)

## v1.1.0-dev.0

### Added

- NLP model hosting added and used for ContentPage filtering via API (#133)

## v1.0.0-dev.2

### Fixed

- Allow email settings to be configured through environment variables (#155)


## v1.0.0-dev.1

### Added

- Documented list of features (#151)

### Fixed

- Duplicate migration number (#150)


## v1.0.0-dev.0

This is the first major release, as well as the first LTS release.

### Changed

- Made authentication for the API mandatory (#136)


## v0.0.109

### Added

- Success and failure messages for imports (#141)
- Support for stage based messaging in ordered content sets (#143)
- Return draft content on the API with query parameter (#144)

### Changed

- Truncate message bodies in admin list view (#139)
- Progress indicators for imports change according to import progress (#142)

### Fixed

- Handle site settings not yet created properly (#140)


## v0.0.108

This release adds an index concurrently, which is a postgresql-only feature. This means that from this release forward, only the postgresql database backend is supported.

### Added

- Documented the release plan (#135)
- Redirect to wagtail admin from homepage (#137)

### Changed

- Indexed the timestamp field for page views (#134)

### Fixed

- Return appropriate error for page not found, instead of uncaught server error (#138)<|MERGE_RESOLUTION|>--- conflicted
+++ resolved
@@ -17,11 +17,8 @@
 - API: Fix detail URL in Pages API
 - Forms: Added model import validation so that required fields are flagged on import
 - API: Return all pages if tag keyword is specified without tags
-<<<<<<< HEAD
+- API: Added page keyword to Assessments API
 - Importing certain ContentPage fields with whitespace-only values will no longer throw unhandled exceptions
-=======
-- API: Added page keyword to Assessments API
->>>>>>> 331dc426
 
 ### Security
 - Updated sentry-sdk from 1.44.1 to 2.8.0
