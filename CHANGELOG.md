# Changelog

All notable changes to this project will be documented in this file.

The format is based on [Keep a Changelog](https://keepachangelog.com/en/1.1.0/),
and this project adheres to [Semantic Versioning](https://semver.org/spec/v2.0.0.html).

<!--
## Unreleased
### Added
- Answer responses for Forms
- Language_code field on imports and exports
- Remove whatsapp body hidden characters
- Fix for assessment import for multiple languages
- Add locale filtering to assessments API
- Error message when list_items is broken
- Consistent labelling on import forms
- Fix class_name warning: RemovedInWagtail60Warning
- Helper texts for some ordered content sets
### Removed
- Locale field on exports
<<<<<<< HEAD
- Remove menu app
=======
- Search app
>>>>>>> 834ad634
-->

## v1.4.0 - 2024-12-18
### Added
- Go to form actions for lists and buttons
### Fixed
- ContentPage import: Accept xlsx where field formatting is numeric.
- Validate OrderedContentSets on import
- Forms import: Error message for differing number of answer items for different fields
- Imports: consolodate import logic so that all imports use the same code
- Imports: headers are now case-insensitive
- Importing assessments with commas in inflection values will now be caught with a helpful error message
### Security
- Updated django from 4.2.16 to 4.2.17


## v1.3.0 - 2024-11-27
### Added
- Filter ordered content sets by profile field values.
- Add list_button_title to Whatsapp messages.
- Add ability to specify actions to Whatsapp list item messages.
- Add slug and locale to OrderedContentSets.
- Filter ordered content sets by slug and locale in import.

### Removed
- Removed word embeddings search (`s` query parameter in API)

### Fixed
- API: Fix detail URL in Pages API
- Forms: Added model import validation so that required fields are flagged on import
- API: Return all pages if tag keyword is specified without tags
- API: Added page keyword to Assessments API
- Ordered Content Sets: Import now allows for CSV values in time, unit, before or after, and contact field
- Importing certain ContentPage fields with whitespace-only values will no longer throw unhandled exceptions
- UI: ContentPage listed multiple times in sidebar
- Ordered content set XLSX export

### Changed
- Submit WA templates with Buttons if they exist, only submit with Quick Replies if no Buttons

### Security
- Updated sentry-sdk from 1.44.1 to 2.8.0
- Updated wagtail from 5.2.4 to 5.2.6
- Updated certifi from 2024.2.2 to 2024.7.4
- Updated django from 4.2.11 to 4.2.16
- Updated sqlparse from 0.4.4 to 0.5.0
- Updated djangorestframework from 3.15.1 to 3.15.2
- Updated urllib3 from 2.2.1 to 2.2.2
- Updated requests from 2.31.0 to 2.32.2
- Updated idna from 3.6 to 3.7

## v1.2.1 - 2024-08-26
### Added
- Forms: Add skip threshold and skip high result page
- Forms: Add semantic_id for questions

## v1.2.0 - 2024-07-22
### Fixed
- Page not found api status change to 404 from 400
- Use cache for data when importing assessments with xlsx
- Better error handling for missing when importing content

### Added
- content page import validation using the model
- Add Age question type for forms
- Add Multiselect question type for forms
- Add Semantic ID for form answers
- Add version number to distinguish question sets
- Add Freetext question type for forms
- Add Integer question with min and max values
- Add Year of Birth type question type

### Changed
- Increased SMS limit to 459 characters
- Validate character limit fir footer and list items when importing
- Add Document upload extension validation
- Update tests to use model validations and update test data
- updated ordered content set status to include In Moderation and Live + In Moderation
- Remove pagination on page view report
- Add tests for the pageview report filters
- Make inflection points and results pages optional
- Make min and max fields mandatory for integer question type
- Custom model validation for IntegerQuestionBlock min and max
- Custom model validation for min and max values to only be positive

## v1.1.0 - 2024-02-14
### Fixed
- Autofill for empty slug
- Fixed Web content preview in CMS
- Fixed related pages export
- Fixed API tests
- Fixed Redis caching issues

### Added
- Added support for SMS content
- Added support for USSD content
- Added support for a Footer in WhatsApp content
- Added support for List Messages in WhatsApp content
- Added error handling on WhatsApp template submission errors, and adds issue to sentry
- Added validation of variables used in WhatsApp template submission
- Added WhatsApp title check
- Added typing information for migration test
- Added CI checks for pending migrations


### Changed
- Moved slug uniqueness validation to the model validation/clean
- Empty slugs will auto-generate a unique slug, but if a duplicate slug is specified the user will get a validation error instead of their chosen slug getting overwritten with a unique one.
- Slug uniqueness is per-locale
- Test speedups, and there's a separate contentrepo/settings/test.py for test-specific settings.
- WhatsApp example values no longer show on the default API view, and forms part of the fields returned when the parameter `whatsapp=true` is added to the api call
- Improved testing of Importer
- Made text fields non-nullable
- Converted API tests to pytest and added docstrings
- Updated release process in Readme.

### Deprecated
 - Removed the old importer
 - Removed the `Authorization` and `Authentication` WhatsApp template category


## v1.1.0-dev.5
### Fixed
- Don't submit whatsapp template with no message
- Remove additional delete on purge import, to fix import rollback on error

### Added
- Added support for example values.  These values will be used when creating whatsapp templates that contain variables (also known as placeholders)
- Added support for Whatsapp Template Category selector
- Configurable whatsapp template category

### Changed
- `REDIS_LOCATION` as been changed to `CACHE_URL`, and now supports a wide range of cache backends. `REDIS_LOCATION` will still work, and is an alias for, and takes priority over `CACHE_URL`.
- Remove cache on list endpoint. There's no way to invalidate this cache, and at this point in time we're not sure if it's necessary, but it was creating issues in that the list endpoint would be out of date, so it has been removed for now. If it's needed in the future, it will be added back, but in a way that allows us to invalidate it on changes, or with a very short TTL.
- Refactoring of import & export code



## v1.1.0-dev.4

### Fixed
- ContentPage imports that fail now rollback changes

### Added
- Buttons StreamBlock for WhatsApp messages
- API endpoint for media content
- Support for creating WhatsApp templates with images
- Run tests with PostgreSQL 12, 13 and 14

### Changed
- Migrated next_prompt on WhatsApp messages to buttons
- Refactored ContentPage import. Translation keys are now added as translation keys instead of as tags
- Improved testing for import and export


### Deprecated
- next_prompt on WhatsApp messages is deprecated, use buttons instead. Will be removed on the next major release

## v1.1.0-dev.3

### Fixed

- Content_page_index.html template does not exist
- N+1 Query error


## v1.1.0-dev.2

### Added

- Support for IAM role-based auth when running in EKS (#163)
- Update workflow actions and push to ghcr.io as well as Docker Hub (#164)
- Flag for loading embedding model to reduce memory usage if not necessary (#166)
- Management command to run existing content through embedding model (#167)

### Fixed

- File decoding error in Ordered Content Set import (#161)
- Reduced Docker image size (#165)

## v1.1.0-dev.1

### Added

- Make API return draft and versions if the QA query param is set (#149)

## v1.1.0-dev.0

### Added

- NLP model hosting added and used for ContentPage filtering via API (#133)

## v1.0.0-dev.2

### Fixed

- Allow email settings to be configured through environment variables (#155)


## v1.0.0-dev.1

### Added

- Documented list of features (#151)

### Fixed

- Duplicate migration number (#150)


## v1.0.0-dev.0

This is the first major release, as well as the first LTS release.

### Changed

- Made authentication for the API mandatory (#136)


## v0.0.109

### Added

- Success and failure messages for imports (#141)
- Support for stage based messaging in ordered content sets (#143)
- Return draft content on the API with query parameter (#144)

### Changed

- Truncate message bodies in admin list view (#139)
- Progress indicators for imports change according to import progress (#142)

### Fixed

- Handle site settings not yet created properly (#140)


## v0.0.108

This release adds an index concurrently, which is a postgresql-only feature. This means that from this release forward, only the postgresql database backend is supported.

### Added

- Documented the release plan (#135)
- Redirect to wagtail admin from homepage (#137)

### Changed

- Indexed the timestamp field for page views (#134)

### Fixed

- Return appropriate error for page not found, instead of uncaught server error (#138)<|MERGE_RESOLUTION|>--- conflicted
+++ resolved
@@ -19,11 +19,8 @@
 - Helper texts for some ordered content sets
 ### Removed
 - Locale field on exports
-<<<<<<< HEAD
-- Remove menu app
-=======
+- Menu app
 - Search app
->>>>>>> 834ad634
 -->
 
 ## v1.4.0 - 2024-12-18
