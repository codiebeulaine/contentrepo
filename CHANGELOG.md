--- conflicted
+++ resolved
@@ -7,13 +7,7 @@
 
 <!--
 ## Unreleased
-<<<<<<< HEAD
-- Add skip threshold and skip high result page
-- Add semantic_id for questions
 - Removed word embeddings search (`s` query parameter in API)
-=======
-
->>>>>>> c34cc1f1
 -->
 
 ## v1.2.1
