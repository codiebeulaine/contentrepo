--- conflicted
+++ resolved
@@ -15,11 +15,7 @@
 # "Bug Tracker" = "https://github.com/praekeltfoundation/contentrepo/issues"
 
 # [tool.setuptools]
-<<<<<<< HEAD
-# packages = ["contentrepo", "home", "search"]
-=======
-# packages = ["contentrepo", "home", "menu"]
->>>>>>> 834ad634
+# packages = ["contentrepo", "home",]
 
 # [tool.setuptools.dynamic]
 # dependencies = {file = ["requirements.txt"]}
@@ -40,11 +36,6 @@
 packages = [
   { include = "contentrepo" },
   { include = "home" },
-<<<<<<< HEAD
-  { include = "search" },
-=======
-  { include = "menu" },
->>>>>>> 834ad634
 ]
 
 [tool.poetry.dependencies]
@@ -107,11 +98,6 @@
 exclude = [  # Regexes.
     '^manage\.py',
     '^contentrepo/',
-<<<<<<< HEAD
-    '^search/',
-=======
-    '^menu/',
->>>>>>> 834ad634
     '^home/(management|migrations)/',
     '^home/(admin|apps|api|constants|content_import_export|forms)\.py',
     '^home/(mappers|mixins|models|panels|serializers)\.py',
