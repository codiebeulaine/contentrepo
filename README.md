--- conflicted
+++ resolved
@@ -53,12 +53,7 @@
 Run the following in a virtual environment
 ```bash
 pip install -e .[dev]
-<<<<<<< HEAD
-pip install -r requirements.txt
-pip intsall -r requirements-dev.txt
 createdb contentrepo
-=======
->>>>>>> 3336c4b0
 ./manage.py migrate
 ./manage.py createsuperuser
 ./manage.py runserver
