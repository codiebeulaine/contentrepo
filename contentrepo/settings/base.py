--- conflicted
+++ resolved
@@ -17,11 +17,6 @@
 
 INSTALLED_APPS = [
     "home",
-<<<<<<< HEAD
-    "search",
-=======
-    "menu",
->>>>>>> 834ad634
     "wagtail.contrib.forms",
     "wagtail.contrib.redirects",
     "wagtail.contrib.settings",
